- [ ] fix release.yaml
- [x] why so many linse between [Assistant] and everything else?

- [x] print todo list after creating it or when updating the TODO list
- [ ] {"message":"Too many tokens, please wait before trying again."}. if api responded with this then handle appropriately
- [x] write state and logs to ./.claude-c by default
- [x] ctrl + l to clear input box
- [x] env var for custom log dir and api call db file
- [ ] rotation for api call db files
- [x] pasting still fucks up the terminal
- [ ] add retries to falied API calls
- [ ] implement instruction queue. so user can keep typing

- [ ]
```sh
[2025-10-28 02:18:55] [sess_1761635777_511588dc] WARN  [indicators.h:53] get_spinner_color_tool: Using fallback color for spinner (tool)
```

- [x] why does it fail with failed to resolve path. isn't that path same dir? log debug more when we see this to help fixing the problem. maybe unit test this tool more.
```sh
[Tool: Write] test_todo_simple.c
[Error] Write failed: Failed to resolve path
[Assistant] Let me check the current directory:
```

- [x] can we use ctrl + J for new line. what trick this node js claude used to achieve this?

- [ ] 
Goodbye!
claude-c(35580,0x209b9a0c0) malloc: *** error for object 0x6f: pointer being freed was not allocated
claude-c(35580,0x209b9a0c0) malloc: *** set a breakpoint in malloc_error_break to debug
Abort trap: 6

- [x] 
[Tool: Write] claude_todo_list_todo.md
[Error] Write failed: Failed to resolve path
[Tool: Write] claude_todo_list_todo.md
[Error] Write failed: Failed to resolve path
[Tool: Bash] pwd
[Tool: Write] claude_todo_list_todo.md
[Error] Write failed: Failed to resolve path
[Tool: Bash] ls -la

- [x]
```sh
[Tool: TodoWrite] (null)
⠸ Processing tool results...
```

- [ ] pasting still causes enter
- [x] large paste fails. how does node js claude prevents that and show X lines pasted.
- [x] pressing Esc will wait for tool to finish but there is no indicator
    - [ ] 'esc' doesn't show interrupted right away.
    - [ ] 'esc' should interrupt certain tools right away and dont wait
<<<<<<< HEAD
- [ ] ctrl + c twice to exit. dont exit right away on ctrl + c
- [ ] logs are not flushed often?
=======
- [x] logs are not flushed often?
- [ ] are we logging enough? are all log records go to the same log file?
>>>>>>> 3556c9ff
- [x] all log records should have session id tag. sessions are essential and each run has a new session id

- [ ] rust build messes up the terminal
```sh
⠏ Running 1 tool...   Compiling spl-associated-token-account-client v2.0.0
⠸ Running 1 tool...   Compiling solana-compute-budget-interface v2.2.2
⠼ Running 1 tool...   Compiling solana-rent-debits v2.2.1
⠧ Running 1 tool...   Compiling solana-epoch-rewards-hasher v2.2.1
⠏ Running 1 tool...    Building [=======================> ] 732/762: solana-streamer, solan
⠙ Running 1 tool...   Compiling solana-sdk v2.3.1
⠹ Running 1 tool...   Compiling solana-quic-client v2.3.13
⠸ Running 1 tool...   Compiling solana-udp-client v2.3.13
⠦ Running 1 tool...   Compiling solana-account-decoder v2.3.13
⠇ Running 1 tool...   Compiling spl-associated-token-account v6.0.0
⠦ Running 1 tool...    Building [=======================> ] 738/762: solana-streamer, solan
⠋ Running 1 tool...   Compiling pyth-sdk-solana v0.10.6
⠸ Running 1 tool...   Compiling spl-token v6.0.0
⠇ Running 1 tool...   Compiling solana-rpc-client-nonce-utils v2.3.13
⠋ Running 1 tool...   Compiling solana-thin-client v2.3.13
⠙ Running 1 tool...   Compiling solana-tpu-client v2.3.13
⠦ Running 1 tool...   Compiling uniffi_core v0.28.3
⠇ Running 1 tool...   Compiling bip39 v2.2.0
⠋ Running 1 tool...   Compiling rusqlite v0.32.1
⠙ Running 1 tool...    Building [=======================> ] 748/762: bip39, solana-rpc-clie
   Compiling solana-client v2.3.13
⠼ Running 1 tool...   Compiling uniffi v0.28.3
```

- [ ] we need this output
```sh
⏺ Update(src/aws_bedrock.c)
  ⎿  Updated src/aws_bedrock.c with 18 additions and 4 removals
       338            creds->region = strdup(region ? region : "us-west-2");
       339            creds->profile = strdup(profile_arg);
       340            LOG_INFO("Loaded AWS credentials from AWS CLI config
             (profile: %s)", profile_arg);
       341 -          return creds;
       341 +
       342 +          // Validate credentials before returning
       343 +          if (bedrock_validate_credentials(creds, profile_arg) == 1) {
       344 +              LOG_INFO("AWS credentials validated successfully");
       345 +              return creds;
       346 +          } else {
       347 +              LOG_WARN("AWS credentials from config are invalid or
           + expired");
       348 +              bedrock_creds_free(creds);
       349 +              creds = calloc(1, sizeof(AWSCredentials));
       350 +              if (!creds) {
       351 +                  LOG_ERROR("Failed to allocate AWSCredentials");
       352 +                  return NULL;
       353 +              }
       354 +              // Fall through to try SSO
       355 +          }
       356 +      } else {
       357 +          free(key_id);
       358 +          free(secret);
       359        }
       360
       361 -      free(key_id);
       362 -      free(secret);
       363 -
       361        // Try AWS SSO
       362        LOG_INFO("Attempting to load credentials via AWS SSO for
             profile: %s", profile_arg);
       363

∴ Thought for 1s (ctrl+o to show thinking)
```
- [ ] where Search tool?
- [ ] better Edit tool?
    - [ ] use bash commands to find line range
    - [ ] use bash commands to insert text at lines
- [ ] add Sleep tool. agent can wait for certain thing to happen before continuing with work<|MERGE_RESOLUTION|>--- conflicted
+++ resolved
@@ -52,13 +52,8 @@
 - [x] pressing Esc will wait for tool to finish but there is no indicator
     - [ ] 'esc' doesn't show interrupted right away.
     - [ ] 'esc' should interrupt certain tools right away and dont wait
-<<<<<<< HEAD
 - [ ] ctrl + c twice to exit. dont exit right away on ctrl + c
-- [ ] logs are not flushed often?
-=======
 - [x] logs are not flushed often?
-- [ ] are we logging enough? are all log records go to the same log file?
->>>>>>> 3556c9ff
 - [x] all log records should have session id tag. sessions are essential and each run has a new session id
 
 - [ ] rust build messes up the terminal
