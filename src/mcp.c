--- conflicted
+++ resolved
@@ -799,10 +799,7 @@
     if (content && cJSON_IsArray(content)) {
         // Process each content item
         cJSON *item = NULL;
-<<<<<<< HEAD
-=======
-
->>>>>>> ba9aa9a6
+
         cJSON_ArrayForEach(item, content) {
             // Check content type first
             cJSON *content_type = cJSON_GetObjectItem(item, "type");
