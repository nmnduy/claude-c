/*
 * Claude Code - Pure C Implementation
 * A lightweight coding agent that interacts with OpenAI-compatible APIs
 *
 * Compilation: make
 * Usage: ./claude "your prompt here"
 *
 * Dependencies: libcurl, cJSON, pthread
 */

#ifdef __APPLE__
    #define _DARWIN_C_SOURCE
#else
    #define _GNU_SOURCE
#endif
#include <stdio.h>
#include <stdlib.h>
#include <string.h>
#include <unistd.h>
#include <time.h>
#include <pthread.h>
#include <sys/wait.h>
#include <sys/stat.h>
#include <sys/select.h>
#include <errno.h>
#include <glob.h>
#include <regex.h>
#include <curl/curl.h>
#include <cjson/cJSON.h>
#include <limits.h>
#include <libgen.h>
#include <dirent.h>
#include <ctype.h>
#include <signal.h>
#include "colorscheme.h"
#include "fallback_colors.h"
#include "patch_parser.h"
#include "tool_utils.h"

#ifdef TEST_BUILD
// Disable unused function warnings for test builds since not all functions are used by tests
#pragma GCC diagnostic push
#pragma GCC diagnostic ignored "-Wunused-function"
// Test build: stub out persistence (logger is linked via LOGGER_OBJ)
// Stub persistence types and functions
struct PersistenceDB { int dummy; };
static struct PersistenceDB* persistence_init(const char *path) { (void)path; return NULL; }
static void persistence_close(struct PersistenceDB *db) { (void)db; }
static void persistence_log_api_call(
    struct PersistenceDB *db,
    const char *session_id,
    const char *url,
    const char *request,
    const char *response,
    const char *model,
    const char *status,
    int code,
    const char *error_msg,
    long duration_ms,
    int tool_count
) { (void)db; (void)session_id; (void)url; (void)request; (void)response; (void)model; (void)status; (void)code; (void)error_msg; (void)duration_ms; (void)tool_count; }

// Stub Bedrock types and functions
typedef struct {
    char *access_key_id;
    char *secret_access_key;
    char *session_token;
    char *region;
    char *profile;
} AWSCredentials;

typedef struct BedrockConfigStruct {
    int enabled;
    char *region;
    char *model_id;
    char *endpoint;
    AWSCredentials *creds;
} BedrockConfig;

static int bedrock_is_enabled(void) { return 0; }
static BedrockConfig* bedrock_config_init(const char *model_id) { (void)model_id; return NULL; }
static void bedrock_config_free(BedrockConfig *config) { (void)config; }
static char* bedrock_convert_request(const char *openai_request) { (void)openai_request; return NULL; }
static cJSON* bedrock_convert_response(const char *bedrock_response) { (void)bedrock_response; return NULL; }
static struct curl_slist* bedrock_sign_request(
    struct curl_slist *headers,
    const char *method,
    const char *url,
    const char *payload,
    const AWSCredentials *creds,
    const char *region,
    const char *service
) { (void)method; (void)url; (void)payload; (void)creds; (void)region; (void)service; return headers; }
static int bedrock_handle_auth_error(BedrockConfig *config, long http_status, const char *error_message, const char *response_body) {
    (void)config; (void)http_status; (void)error_message; (void)response_body;
    return 0;
}
#else
// Normal build: use actual implementations
#include "logger.h"
#include "persistence.h"
#endif

// Visual indicators for interactive mode
#include "indicators.h"

// Internal API for module access
#include "claude_internal.h"
#include "provider.h"  // For ApiCallResult and Provider definitions
#include "todo.h"

// Commands module
#include "commands.h"

// TUI module
#include "tui.h"
#include "message_queue.h"
#include "ai_worker.h"

// AWS Bedrock support
#ifndef TEST_BUILD
#include "aws_bedrock.h"
#endif

// MCP (Model Context Protocol) support
#ifndef TEST_BUILD
#include "mcp.h"
#endif

// Base64 encoding/decoding for binary content
#include "base64.h"

#ifdef TEST_BUILD
#define main claude_main
#endif

// Version
// ============================================================================
// Output Helpers
// ============================================================================



static void print_assistant(const char *text) {
    // Use accent color for role name, foreground for main text
    char role_color_code[32];
    char text_color_code[32];
    const char *role_color_start;
    const char *text_color_start;

    // Get accent color for role name
    if (get_colorscheme_color(COLORSCHEME_ASSISTANT, role_color_code, sizeof(role_color_code)) == 0) {
        role_color_start = role_color_code;
    } else {
        LOG_WARN("Using fallback ANSI color for ASSISTANT");
        role_color_start = ANSI_FALLBACK_ASSISTANT;
    }

    // Get foreground color for main text
    if (get_colorscheme_color(COLORSCHEME_FOREGROUND, text_color_code, sizeof(text_color_code)) == 0) {
        text_color_start = text_color_code;
    } else {
        LOG_WARN("Using fallback ANSI color for FOREGROUND");
        text_color_start = ANSI_FALLBACK_FOREGROUND;
    }

    printf("%s[Assistant]%s %s%s%s\n", role_color_start, ANSI_RESET, text_color_start, text, ANSI_RESET);
    fflush(stdout);
}

static void print_tool(const char *tool_name, const char *details) {
    // Use status color for tool indicator (reduce rainbow), foreground for details
    char status_color_code[32];
    char text_color_code[32];
    const char *tool_color_start;
    const char *text_color_start;

    // Use STATUS color for the [Tool: ...] tag
    if (get_colorscheme_color(COLORSCHEME_STATUS, status_color_code, sizeof(status_color_code)) == 0) {
        tool_color_start = status_color_code;
    } else {
        LOG_WARN("Using fallback ANSI color for STATUS (tool tag)");
        tool_color_start = ANSI_FALLBACK_STATUS;
    }

    // Get foreground color for details
    if (get_colorscheme_color(COLORSCHEME_FOREGROUND, text_color_code, sizeof(text_color_code)) == 0) {
        text_color_start = text_color_code;
    } else {
        LOG_WARN("Using fallback ANSI color for FOREGROUND");
        text_color_start = ANSI_FALLBACK_FOREGROUND;
    }

    printf("%s[Tool: %s]%s", tool_color_start, tool_name, ANSI_RESET);
    if (details && strlen(details) > 0) {
        printf(" %s%s%s", text_color_start, details, ANSI_RESET);
    }
    printf("\n");
    fflush(stdout);
}

static void print_error(const char *text);

static void ui_append_line(TUIState *tui,
                           TUIMessageQueue *queue,
                           const char *prefix,
                           const char *text,
                           TUIColorPair color) {
    const char *safe_text = text ? text : "";
    const char *safe_prefix = prefix ? prefix : "";

    if (queue) {
        size_t prefix_len = safe_prefix[0] ? strlen(safe_prefix) : 0;
        size_t text_len = strlen(safe_text);
        size_t extra_space = (prefix_len > 0 && text_len > 0) ? 1 : 0;
        size_t total = prefix_len + extra_space + text_len + 1;

        char *formatted = malloc(total);
        if (!formatted) {
            LOG_ERROR("Failed to allocate memory for TUI message");
            // Fall through to direct UI/console output
        } else {
            if (prefix_len > 0 && text_len > 0) {
                snprintf(formatted, total, "%s %s", safe_prefix, safe_text);
            } else if (prefix_len > 0) {
                snprintf(formatted, total, "%s", safe_prefix);
            } else {
                snprintf(formatted, total, "%s", safe_text);
            }

            if (post_tui_message(queue, TUI_MSG_ADD_LINE, formatted) == 0) {
                free(formatted);
                return;
            }

            LOG_WARN("Failed to enqueue TUI message, falling back to direct render");
            free(formatted);
        }
    }

    if (tui) {
        tui_add_conversation_line(tui, safe_prefix, safe_text, color);
        return;
    }

    if (strcmp(safe_prefix, "[Assistant]") == 0) {
        print_assistant(safe_text);
        return;
    }

    if (strncmp(safe_prefix, "[Tool", 5) == 0) {
        const char *colon = strchr(safe_prefix, ':');
        const char *close = strrchr(safe_prefix, ']');
        const char *name_start = NULL;
        size_t name_len = 0;
        if (colon) {
            name_start = colon + 1;
            if (*name_start == ' ') {
                name_start++;
            }
            if (close && close > name_start) {
                name_len = (size_t)(close - name_start);
            }
        }

        char tool_name[128];
        if (name_len == 0 || name_len >= sizeof(tool_name)) {
            snprintf(tool_name, sizeof(tool_name), "tool");
        } else {
            memcpy(tool_name, name_start, name_len);
            tool_name[name_len] = '\0';
        }
        print_tool(tool_name, safe_text);
        return;
    }

    if (strcmp(safe_prefix, "[Error]") == 0) {
        print_error(safe_text);
        return;
    }

    if (safe_prefix[0]) {
        printf("%s %s\n", safe_prefix, safe_text);
    } else {
        printf("%s\n", safe_text);
    }
    fflush(stdout);
    return;
}

static void ui_set_status(TUIState *tui,
                          TUIMessageQueue *queue,
                          const char *status_text) {
    const char *safe = status_text ? status_text : "";
    if (queue) {
        if (post_tui_message(queue, TUI_MSG_STATUS, safe) == 0) {
            return;
        }
        LOG_WARN("Failed to enqueue status update, falling back to direct render");
    }

    if (tui) {
        tui_update_status(tui, safe);
        return;
    }
    if (safe[0] != '\0') {
        // Use status color when not in TUI for consistency with tips
        char status_color_buf[32];
        const char *status_color = NULL;
        if (get_colorscheme_color(COLORSCHEME_STATUS, status_color_buf, sizeof(status_color_buf)) == 0) {
            status_color = status_color_buf;
        } else {
            LOG_WARN("Using fallback ANSI color for STATUS (ui_set_status)");
            status_color = ANSI_FALLBACK_STATUS;
        }
        printf("%s[Status]%s %s\n", status_color, ANSI_RESET, safe);
    }
}

static void ui_show_error(TUIState *tui,
                          TUIMessageQueue *queue,
                          const char *error_text) {
    const char *safe = error_text ? error_text : "";
    if (queue) {
        if (post_tui_message(queue, TUI_MSG_ERROR, safe) == 0) {
            return;
        }
        LOG_WARN("Failed to enqueue error message, falling back to direct render");
    }
    if (tui) {
        tui_add_conversation_line(tui, "[Error]", safe, COLOR_PAIR_ERROR);
        return;
    }
    print_error(safe);
}

// =====================================================================
// Tool Output Helpers
// =====================================================================

static _Thread_local TUIMessageQueue *g_active_tool_queue = NULL;

static void tool_emit_line(const char *prefix, const char *text) {
    const char *safe_prefix = prefix ? prefix : "";
    const char *safe_text = text ? text : "";

    if (g_active_tool_queue) {
        size_t prefix_len = safe_prefix[0] ? strlen(safe_prefix) : 0;
        size_t text_len = strlen(safe_text);
        size_t extra = (prefix_len > 0 && text_len > 0) ? 1 : 0;
        size_t total = prefix_len + extra + text_len + 1;

        char *formatted = malloc(total);
        if (!formatted) {
            LOG_ERROR("Failed to allocate tool output buffer");
            return;
        }

        if (prefix_len > 0 && text_len > 0) {
            snprintf(formatted, total, "%s %s", safe_prefix, safe_text);
        } else if (prefix_len > 0) {
            snprintf(formatted, total, "%s", safe_prefix);
        } else {
            snprintf(formatted, total, "%s", safe_text);
        }

        if (post_tui_message(g_active_tool_queue, TUI_MSG_ADD_LINE, formatted) != 0) {
            LOG_WARN("Failed to post tool output to TUI queue");
        }
        free(formatted);
        return;
    }

    if (safe_prefix[0] && safe_text[0]) {
        printf("%s %s\n", safe_prefix, safe_text);
    } else if (safe_prefix[0]) {
        printf("%s\n", safe_prefix);
    } else {
        printf("%s\n", safe_text);
    }
    fflush(stdout);
}

static void emit_diff_line(const char *line,
                           const char *add_color,
                           const char *remove_color) {
    if (!line) {
        return;
    }

    // Trim trailing newlines
    size_t len = strlen(line);
    while (len > 0 && (line[len - 1] == '\n' || line[len - 1] == '\r')) {
        len--;
    }

    if (len == 0) {
        return;
    }

    char *trimmed = strndup(line, len);
    if (!trimmed) {
        LOG_ERROR("Failed to allocate trimmed diff line");
        return;
    }

    // Print with indentation and color if applicable
    if (g_active_tool_queue) {
        // For TUI mode: just pass the line as-is
        // The TUI will detect diff prefixes and color appropriately
        tool_emit_line("", trimmed);
    } else {
        // For non-TUI mode (direct stdout): use ANSI color codes
        const char *color = NULL;
        if (trimmed[0] == '+' && trimmed[1] != '+') {
            color = add_color;
        } else if (trimmed[0] == '-' && trimmed[1] != '-') {
            color = remove_color;
        }

        if (color) {
            printf("  %s%s%s\n", color, trimmed, ANSI_RESET);
        } else {
            printf("  %s\n", trimmed);
        }
    }

    free(trimmed);
}

// Helper function to extract tool details from arguments
static char* get_tool_details(const char *tool_name, cJSON *arguments) {
    if (!arguments || !cJSON_IsObject(arguments)) {
        return NULL;
    }

    static char details[256]; // static buffer for thread safety
    details[0] = '\0';

    if (strcmp(tool_name, "Bash") == 0) {
        cJSON *command = cJSON_GetObjectItem(arguments, "command");
        if (cJSON_IsString(command)) {
            summarize_bash_command(command->valuestring, details, sizeof(details));
        }
    } else if (strcmp(tool_name, "Read") == 0) {
        cJSON *file_path = cJSON_GetObjectItem(arguments, "file_path");
        cJSON *start_line = cJSON_GetObjectItem(arguments, "start_line");
        cJSON *end_line = cJSON_GetObjectItem(arguments, "end_line");

        if (cJSON_IsString(file_path)) {
            const char *path = file_path->valuestring;
            // Extract just the filename from the path
            const char *filename = strrchr(path, '/');
            filename = filename ? filename + 1 : path;

            if (cJSON_IsNumber(start_line) && cJSON_IsNumber(end_line)) {
                snprintf(details, sizeof(details), "%s:%d-%d", filename,
                        start_line->valueint, end_line->valueint);
            } else if (cJSON_IsNumber(start_line)) {
                snprintf(details, sizeof(details), "%s:%d", filename, start_line->valueint);
            } else {
                strncpy(details, filename, sizeof(details) - 1);
                details[sizeof(details) - 1] = '\0';
            }
        }
    } else if (strcmp(tool_name, "Write") == 0) {
        cJSON *file_path = cJSON_GetObjectItem(arguments, "file_path");
        if (cJSON_IsString(file_path)) {
            const char *path = file_path->valuestring;
            // Extract just the filename from the path
            const char *filename = strrchr(path, '/');
            filename = filename ? filename + 1 : path;
            strncpy(details, filename, sizeof(details) - 1);
            details[sizeof(details) - 1] = '\0';
        }
    } else if (strcmp(tool_name, "Edit") == 0) {
        cJSON *file_path = cJSON_GetObjectItem(arguments, "file_path");
        cJSON *use_regex = cJSON_GetObjectItem(arguments, "use_regex");

        if (cJSON_IsString(file_path)) {
            const char *path = file_path->valuestring;
            // Extract just the filename from the path
            const char *filename = strrchr(path, '/');
            filename = filename ? filename + 1 : path;

            const char *op_type = cJSON_IsTrue(use_regex) ? "(regex)" : "(string)";
            snprintf(details, sizeof(details), "%s %s", filename, op_type);
        }
    } else if (strcmp(tool_name, "Glob") == 0) {
        cJSON *pattern = cJSON_GetObjectItem(arguments, "pattern");
        if (cJSON_IsString(pattern)) {
            strncpy(details, pattern->valuestring, sizeof(details) - 1);
            details[sizeof(details) - 1] = '\0';
        }
    } else if (strcmp(tool_name, "Grep") == 0) {
        cJSON *pattern = cJSON_GetObjectItem(arguments, "pattern");
        cJSON *path = cJSON_GetObjectItem(arguments, "path");

        if (cJSON_IsString(pattern)) {
            if (cJSON_IsString(path) && strlen(path->valuestring) > 0 &&
                strcmp(path->valuestring, ".") != 0) {
                snprintf(details, sizeof(details), "\"%s\" in %s",
                        pattern->valuestring, path->valuestring);
            } else {
                snprintf(details, sizeof(details), "\"%s\"", pattern->valuestring);
            }
        }
    } else if (strcmp(tool_name, "TodoWrite") == 0) {
        cJSON *todos = cJSON_GetObjectItem(arguments, "todos");
        if (cJSON_IsArray(todos)) {
            int count = cJSON_GetArraySize(todos);
            snprintf(details, sizeof(details), "%d task%s", count, count == 1 ? "" : "s");
        }
    }

    return strlen(details) > 0 ? details : NULL;
}

static void print_error(const char *text) {
    // Log to file only (no stderr output)
    LOG_ERROR("%s", text);
}



// ============================================================================
// Data Structures
// ============================================================================

// Note: MessageRole, ContentType, ContentBlock, Message, and ConversationState
// are now defined in claude_internal.h for sharing across modules


// ============================================================================
// ESC Key Interrupt Handling
// ============================================================================



// ============================================================================
// Utility Functions
// ============================================================================

// For testing, we need to export some functions
#ifdef TEST_BUILD
#define STATIC
// Forward declarations for TEST_BUILD
char* read_file(const char *path);
int write_file(const char *path, const char *content);
char* resolve_path(const char *path, const char *working_dir);
cJSON* tool_read(cJSON *params, ConversationState *state);
cJSON* tool_write(cJSON *params, ConversationState *state);
cJSON* tool_edit(cJSON *params, ConversationState *state);
cJSON* tool_todo_write(cJSON *params, ConversationState *state);
cJSON* tool_bash(cJSON *params, ConversationState *state);
static cJSON* tool_sleep(cJSON *params, ConversationState *state);
#else
#define STATIC static
// Forward declarations
char* read_file(const char *path);
int write_file(const char *path, const char *content);
char* resolve_path(const char *path, const char *working_dir);
#endif


char* read_file(const char *path) {
    FILE *f = fopen(path, "rb");
    if (!f) return NULL;

    fseek(f, 0, SEEK_END);
    long fsize = ftell(f);
    fseek(f, 0, SEEK_SET);

    char *content = malloc((size_t)fsize + 1);
    if (content) {
        size_t bytes_read = fread(content, 1, (size_t)fsize, f);
        (void)bytes_read; // Suppress unused result warning
        content[fsize] = 0;
    }

    fclose(f);
    return content;
}

int write_file(const char *path, const char *content) {
    // Create parent directories if they don't exist
    char *path_copy = strdup(path);
    if (!path_copy) return -1;

    // Extract directory path
    char *dir_path = dirname(path_copy);

    // Create directory recursively (ignore errors if directory already exists)
    char mkdir_cmd[PATH_MAX];
    snprintf(mkdir_cmd, sizeof(mkdir_cmd), "mkdir -p '%s' 2>/dev/null", dir_path);
    int mkdir_result = system(mkdir_cmd);
    (void)mkdir_result; // Suppress unused result warning

    free(path_copy);

    // Now try to open/create the file
    FILE *f = fopen(path, "wb");
    if (!f) return -1;

    size_t len = strlen(content);
    size_t written = fwrite(content, 1, len, f);
    fclose(f);

    return (written == len) ? 0 : -1;
}

char* resolve_path(const char *path, const char *working_dir) {
    // Join with working_dir if relative; attempt to canonicalize if possible.
    char joined[PATH_MAX];
    if (path[0] == '/') {
        snprintf(joined, sizeof(joined), "%s", path);
    } else {
        snprintf(joined, sizeof(joined), "%s/%s", working_dir, path);
    }

    // Try to canonicalize. This succeeds only if the path (or its parents) exist.
    char *clean = realpath(joined, NULL);
    if (clean) {
        return clean; // Caller takes ownership
    }

    // Fall back to the joined path even if parent dirs don't exist.
    // This enables tools like Write to create missing directories (mkdir -p in write_file).
    return strdup(joined);
}

// Add a directory to the additional working directories list
// Returns: 0 on success, -1 on error
int add_directory(ConversationState *state, const char *path) {
    if (!state || !path) {
        return -1;
    }

    if (conversation_state_lock(state) != 0) {
        return -1;
    }

    // Validate that directory exists
    int result = -1;
    struct stat st;
    char *resolved_path = NULL;

    // Resolve path (handle relative paths)
    if (path[0] == '/') {
        resolved_path = realpath(path, NULL);
    } else {
        char full_path[PATH_MAX];
        snprintf(full_path, sizeof(full_path), "%s/%s", state->working_dir, path);
        resolved_path = realpath(full_path, NULL);
    }

    if (!resolved_path) {
        goto out;  // Path doesn't exist or can't be resolved
    }

    if (stat(resolved_path, &st) != 0 || !S_ISDIR(st.st_mode)) {
        goto out;  // Not a directory
    }

    // Check if directory is already in the list (avoid duplicates)
    if (strcmp(resolved_path, state->working_dir) == 0) {
        goto out;  // Already the main working directory
    }

    for (int i = 0; i < state->additional_dirs_count; i++) {
        if (strcmp(resolved_path, state->additional_dirs[i]) == 0) {
            goto out;  // Already in additional directories
        }
    }

    // Expand array if needed
    if (state->additional_dirs_count >= state->additional_dirs_capacity) {
        int new_capacity = state->additional_dirs_capacity == 0 ? 4 : state->additional_dirs_capacity * 2;
        char **new_array = realloc(state->additional_dirs, (size_t)new_capacity * sizeof(char*));
        if (!new_array) {
            goto out;  // Out of memory
        }
        state->additional_dirs = new_array;
        state->additional_dirs_capacity = new_capacity;
    }

    // Add directory to list
    state->additional_dirs[state->additional_dirs_count++] = resolved_path;
    resolved_path = NULL;
    result = 0;

out:
    conversation_state_unlock(state);
    free(resolved_path);
    return result;
}

// ============================================================================
// Diff Functionality
// ============================================================================

// Show unified diff between original content and current file
// Returns 0 on success, -1 on error
static int show_diff(const char *file_path, const char *original_content) {
    // Create temporary file for original content
    char temp_path[PATH_MAX];
    snprintf(temp_path, sizeof(temp_path), "%s.claude_diff.XXXXXX", file_path);

    int fd = mkstemp(temp_path);
    if (fd == -1) {
        LOG_ERROR("Failed to create temporary file for diff");
        return -1;
    }

    // Write original content to temp file
    size_t content_len = strlen(original_content);
    ssize_t written = write(fd, original_content, content_len);
    close(fd);

    if (written < 0 || (size_t)written != content_len) {
        LOG_ERROR("Failed to write original content to temp file");
        unlink(temp_path);
        return -1;
    }

    // Run diff command to show changes
    char diff_cmd[PATH_MAX * 2];
    snprintf(diff_cmd, sizeof(diff_cmd), "diff -u \"%s\" \"%s\"", temp_path, file_path);

    FILE *pipe = popen(diff_cmd, "r");
    if (!pipe) {
        LOG_ERROR("Failed to run diff command");
        unlink(temp_path);
        return -1;
    }

    // Get color codes for added and removed lines
    char add_color[32], remove_color[32];
    const char *add_color_str, *remove_color_str;

    // Try to get colors from colorscheme, fall back to ANSI colors
    if (get_colorscheme_color(COLORSCHEME_DIFF_ADD, add_color, sizeof(add_color)) == 0) {
        add_color_str = add_color;
    } else {
        LOG_WARN("Using fallback ANSI color for DIFF_ADD");
        add_color_str = ANSI_FALLBACK_DIFF_ADD;
    }

    if (get_colorscheme_color(COLORSCHEME_DIFF_REMOVE, remove_color, sizeof(remove_color)) == 0) {
        remove_color_str = remove_color;
    } else {
        LOG_WARN("Using fallback ANSI color for DIFF_REMOVE");
        remove_color_str = ANSI_FALLBACK_DIFF_REMOVE;
    }

    // Read and display diff output with simple indentation
    char line[1024];
    int has_diff = 0;

    while (fgets(line, sizeof(line), pipe)) {
        has_diff = 1;
        emit_diff_line(line, add_color_str, remove_color_str);
    }

    int result = pclose(pipe);
    unlink(temp_path);

    if (!has_diff) {
        tool_emit_line(" ", "(No changes - files are identical)");
    } else if (result == 0) {
        // diff exit code 0 means no differences found
        tool_emit_line(" ", "(No differences found)");
    }


    return 0;
}

// ============================================================================
// Tool Implementations
// ============================================================================

STATIC cJSON* tool_bash(cJSON *params, ConversationState *state) {
    // Check for interrupt before starting
    if (state && state->interrupt_requested) {
        cJSON *error = cJSON_CreateObject();
        cJSON_AddStringToObject(error, "error", "Operation interrupted by user");
        return error;
    }

    const cJSON *cmd_json = cJSON_GetObjectItem(params, "command");
    if (!cmd_json || !cJSON_IsString(cmd_json)) {
        cJSON *error = cJSON_CreateObject();
        cJSON_AddStringToObject(error, "error", "Missing 'command' parameter");
        return error;
    }

    const char *command = cmd_json->valuestring;

    // Get timeout from parameter, environment, or use default (30 seconds)
    int timeout_seconds = 30;  // Default timeout

    // First check if timeout parameter is provided
    const cJSON *timeout_json = cJSON_GetObjectItem(params, "timeout");
    if (timeout_json && cJSON_IsNumber(timeout_json)) {
        timeout_seconds = timeout_json->valueint;
        if (timeout_seconds < 0) {
            timeout_seconds = 0;  // Negative values treated as 0 (no timeout)
        }
    } else {
        // Fall back to environment variable
        const char *timeout_env = getenv("CLAUDE_C_BASH_TIMEOUT");
        if (timeout_env) {
            int timeout_val = atoi(timeout_env);
            if (timeout_val >= 0) {
                timeout_seconds = timeout_val;
            }
        }
    }

    // Execute command and capture both stdout and stderr
    // Use 2>&1 to redirect stderr to stdout so we capture all output
    char full_command[BUFFER_SIZE];
    snprintf(full_command, sizeof(full_command), "%s 2>&1", command);

    FILE *pipe = popen(full_command, "r");
    if (!pipe) {
        cJSON *error = cJSON_CreateObject();
        cJSON_AddStringToObject(error, "error", "Failed to execute command");
        return error;
    }

    char *output = NULL;
    size_t total_size = 0;
    char buffer[BUFFER_SIZE];

    // Get the file descriptor from the pipe
    int fd = fileno(pipe);

    int timed_out = 0;

    while (1) {
        // Check for interrupt during long-running command
        if (state && state->interrupt_requested) {
            free(output);
            pclose(pipe);
            cJSON *error = cJSON_CreateObject();
            cJSON_AddStringToObject(error, "error", "Operation interrupted by user");
            return error;
        }

        // Add cancellation point to allow thread cancellation during long reads
        pthread_testcancel();

        // Use select() to check if there's data available with timeout
        fd_set readfds;
        FD_ZERO(&readfds);
        FD_SET(fd, &readfds);

        // Set up timeout using select() - pass NULL for timeout if timeout_seconds is 0
        struct timeval timeout;
        struct timeval *timeout_ptr = NULL;

        if (timeout_seconds > 0) {
            timeout.tv_sec = timeout_seconds;
            timeout.tv_usec = 0;
            timeout_ptr = &timeout;
        }

        int select_result = select(fd + 1, &readfds, NULL, NULL, timeout_ptr);

        if (select_result == -1) {
            // select() error
            LOG_ERROR("select() failed: %s", strerror(errno));
            free(output);
            pclose(pipe);
            cJSON *error = cJSON_CreateObject();
            cJSON_AddStringToObject(error, "error", "Failed to monitor command execution");
            return error;
        } else if (select_result == 0) {
            // Timeout occurred
            timed_out = 1;
            LOG_WARN("Bash command timed out after %d seconds: %s", timeout_seconds, command);
            break;
        }

        // Data is available, try to read
        if (fgets(buffer, sizeof(buffer), pipe) == NULL) {
            // EOF or error
            if (ferror(pipe)) {
                LOG_ERROR("Error reading from pipe: %s", strerror(errno));
            }
            break;
        }

        size_t len = strlen(buffer);
        char *new_output = realloc(output, total_size + len + 1);
        if (!new_output) {
            free(output);
            pclose(pipe);
            cJSON *error = cJSON_CreateObject();
            cJSON_AddStringToObject(error, "error", "Out of memory");
            return error;
        }
        output = new_output;
        memcpy(output + total_size, buffer, len);
        total_size += len;
        output[total_size] = '\0';

        // Reset timeout for next read
        timeout.tv_sec = timeout_seconds;
        timeout.tv_usec = 0;
    }

    int status;
    if (timed_out) {
        // Kill the process group to ensure all child processes are terminated
        pid_t pgid = getpgid(fileno(pipe));
        if (pgid > 0) {
            kill(-pgid, SIGTERM);
            // Give it a moment to terminate gracefully
            usleep(100000); // 100ms
            kill(-pgid, SIGKILL);
        }
        status = pclose(pipe);
    } else {
        status = pclose(pipe);
    }

    int exit_code;
    if (timed_out) {
        exit_code = -2;  // Special code for timeout
    } else {
        exit_code = WIFEXITED(status) ? WEXITSTATUS(status) : -1;
    }

    cJSON *result = cJSON_CreateObject();
    cJSON_AddNumberToObject(result, "exit_code", exit_code);
    cJSON_AddStringToObject(result, "output", output ? output : "");

    if (timed_out) {
        char timeout_msg[256];
        snprintf(timeout_msg, sizeof(timeout_msg),
                "Command timed out after %d seconds. Use CLAUDE_C_BASH_TIMEOUT to adjust timeout.",
                timeout_seconds);
        cJSON_AddStringToObject(result, "timeout_error", timeout_msg);
    }

    free(output);
    return result;
}

STATIC cJSON* tool_read(cJSON *params, ConversationState *state) {
    const cJSON *path_json = cJSON_GetObjectItem(params, "file_path");
    if (!path_json || !cJSON_IsString(path_json)) {
        cJSON *error = cJSON_CreateObject();
        cJSON_AddStringToObject(error, "error", "Missing 'file_path' parameter");
        return error;
    }

    // Get optional line range parameters
    const cJSON *start_line_json = cJSON_GetObjectItem(params, "start_line");
    const cJSON *end_line_json = cJSON_GetObjectItem(params, "end_line");

    int start_line = -1;  // -1 means no limit
    int end_line = -1;    // -1 means no limit

    if (start_line_json && cJSON_IsNumber(start_line_json)) {
        start_line = start_line_json->valueint;
        if (start_line < 1) {
            cJSON *error = cJSON_CreateObject();
            cJSON_AddStringToObject(error, "error", "start_line must be >= 1");
            return error;
        }
    }

    if (end_line_json && cJSON_IsNumber(end_line_json)) {
        end_line = end_line_json->valueint;
        if (end_line < 1) {
            cJSON *error = cJSON_CreateObject();
            cJSON_AddStringToObject(error, "error", "end_line must be >= 1");
            return error;
        }
    }

    // Validate line range
    if (start_line > 0 && end_line > 0 && start_line > end_line) {
        cJSON *error = cJSON_CreateObject();
        cJSON_AddStringToObject(error, "error", "start_line must be <= end_line");
        return error;
    }

    char *resolved_path = resolve_path(path_json->valuestring, state->working_dir);
    if (!resolved_path) {
        cJSON *error = cJSON_CreateObject();
        cJSON_AddStringToObject(error, "error", "Failed to resolve path");
        return error;
    }

    char *content = read_file(resolved_path);
    free(resolved_path);

    if (!content) {
        cJSON *error = cJSON_CreateObject();
        char err_msg[256];
        snprintf(err_msg, sizeof(err_msg), "Failed to read file: %s", strerror(errno));
        cJSON_AddStringToObject(error, "error", err_msg);
        return error;
    }

    // If line range is specified, extract only those lines
    char *filtered_content = content;
    int total_lines = 0;

    if (start_line > 0 || end_line > 0) {
        // Count total lines and build filtered content
        char *result_buffer = NULL;
        size_t result_size = 0;
        int current_line = 1;
        char *line_start = content;
        char *pos = content;

        while (*pos) {
            // CRITICAL: Add cancellation point for large file processing
            if (current_line % 1000 == 0) {
                pthread_testcancel();
            }

            if (*pos == '\n') {
                // Found end of line
                int line_len = (int)(pos - line_start + 1);  // Include the newline

                // Check if this line should be included
                int include = 1;
                if (start_line > 0 && current_line < start_line) include = 0;
                if (end_line > 0 && current_line > end_line) include = 0;

                if (include) {
                    // Add this line to result
                    char *new_buffer = realloc(result_buffer, result_size + (size_t)line_len + 1);
                    if (!new_buffer) {
                        free(result_buffer);
                        free(content);
                        cJSON *error = cJSON_CreateObject();
                        cJSON_AddStringToObject(error, "error", "Out of memory");
                        return error;
                    }
                    result_buffer = new_buffer;
                    memcpy(result_buffer + result_size, line_start, (size_t)line_len);
                    result_size += (size_t)line_len;
                    result_buffer[result_size] = '\0';
                }

                current_line++;
                line_start = pos + 1;

                // Stop if we've reached end_line
                if (end_line > 0 && current_line > end_line) {
                    break;
                }
            }
            pos++;
        }

        // Handle last line (if file doesn't end with newline)
        if (*line_start && (end_line < 0 || current_line <= end_line) &&
            (start_line < 0 || current_line >= start_line)) {
            int line_len = (int)strlen(line_start);
            char *new_buffer = realloc(result_buffer, result_size + (size_t)line_len + 1);
            if (!new_buffer) {
                free(result_buffer);
                free(content);
                cJSON *error = cJSON_CreateObject();
                cJSON_AddStringToObject(error, "error", "Out of memory");
                return error;
            }
            result_buffer = new_buffer;
            memcpy(result_buffer + result_size, line_start, (size_t)line_len);
            result_size += (size_t)line_len;
            result_buffer[result_size] = '\0';
            current_line++;
        }

        total_lines = current_line - 1;

        if (!result_buffer) {
            result_buffer = strdup("");
        }

        free(content);
        filtered_content = result_buffer;
    } else {
        // Count total lines for the full file
        char *pos = content;
        total_lines = 0;
        while (*pos) {
            if (*pos == '\n') total_lines++;
            pos++;
        }
        if (pos > content && *(pos-1) != '\n') total_lines++;  // Last line without newline
    }

    cJSON *result = cJSON_CreateObject();
    cJSON_AddStringToObject(result, "content", filtered_content);
    cJSON_AddNumberToObject(result, "total_lines", total_lines);

    if (start_line > 0 || end_line > 0) {
        cJSON_AddNumberToObject(result, "start_line", start_line > 0 ? start_line : 1);
        cJSON_AddNumberToObject(result, "end_line", end_line > 0 ? end_line : total_lines);
    }

    free(filtered_content);

    return result;
}

STATIC cJSON* tool_write(cJSON *params, ConversationState *state) {
    const cJSON *path_json = cJSON_GetObjectItem(params, "file_path");
    const cJSON *content_json = cJSON_GetObjectItem(params, "content");

    if (!path_json || !cJSON_IsString(path_json)) {
        cJSON *error = cJSON_CreateObject();
        cJSON_AddStringToObject(error, "error", "Missing 'file_path' parameter");
        return error;
    }

    if (!content_json || !cJSON_IsString(content_json)) {
        cJSON *error = cJSON_CreateObject();
        cJSON_AddStringToObject(error, "error", "Missing 'content' parameter");
        return error;
    }

    // Check if content is in patch format
    const char *content = content_json->valuestring;
    if (is_patch_format(content)) {
        LOG_INFO("Detected patch format in Write tool, parsing and applying...");

        // Parse the patch
        ParsedPatch *patch = parse_patch_format(content);
        if (!patch) {
            cJSON *error = cJSON_CreateObject();
            cJSON_AddStringToObject(error, "error", "Failed to parse patch format");
            return error;
        }

        // Apply the patch
        cJSON *result = apply_patch(patch, state);
        free_parsed_patch(patch);

        return result;
    }

    char *resolved_path = resolve_path(path_json->valuestring, state->working_dir);
    if (!resolved_path) {
        cJSON *error = cJSON_CreateObject();
        cJSON_AddStringToObject(error, "error", "Failed to resolve path");
        return error;
    }

    // Check if file exists and read original content for diff
    char *original_content = NULL;
    FILE *existing_file = fopen(resolved_path, "r");
    if (existing_file) {
        fclose(existing_file);
        original_content = read_file(resolved_path);
        if (!original_content) {
            free(resolved_path);
            cJSON *error = cJSON_CreateObject();
            cJSON_AddStringToObject(error, "error", "Failed to read existing file for diff comparison");
            return error;
        }
    }

    int ret = write_file(resolved_path, content_json->valuestring);

    // Show diff if write was successful and file existed before
    if (ret == 0) {
        if (original_content) {
            show_diff(resolved_path, original_content);
        } else {
            // New file creation
            char header[PATH_MAX + 64];
            snprintf(header, sizeof(header), "--- Created new file: %s ---", resolved_path);
            tool_emit_line(" ", header);
            tool_emit_line(" ", "New file written - no previous content to compare");
        }
    }

    free(resolved_path);
    free(original_content);

    if (ret != 0) {
        cJSON *error = cJSON_CreateObject();
        char err_msg[256];
        snprintf(err_msg, sizeof(err_msg), "Failed to write file: %s", strerror(errno));
        cJSON_AddStringToObject(error, "error", err_msg);
        return error;
    }

    cJSON *result = cJSON_CreateObject();
    cJSON_AddStringToObject(result, "status", "success");

    return result;
}

// Helper function for simple string multi-replace

// ============================================================================
// Parallel tool execution support
// ============================================================================

// Forward declaration
static cJSON* execute_tool(const char *tool_name, cJSON *input, ConversationState *state);

typedef void (*ToolCompletionCallback)(const ToolCompletion *completion, void *user_data);

typedef struct {
    pthread_mutex_t mutex;
    pthread_cond_t cond;
    int total;
    int completed;
    int error_count;
    int cancelled;
    ToolCompletionCallback callback;
    void *callback_user_data;
} ToolExecutionTracker;

typedef struct {
    TUIState *tui;
    TUIMessageQueue *queue;
    Spinner *spinner;
    AIWorkerContext *worker_ctx;
} ToolCallbackContext;

typedef struct {
    char *tool_use_id;            // duplicated tool_call id
    const char *tool_name;        // name of the tool
    cJSON *input;                 // arguments for tool
    ConversationState *state;     // conversation state
    InternalContent *result_block;   // pointer to results array slot
    ToolExecutionTracker *tracker;  // shared tracker for completion signaling
    int notified;                  // guard against double notification
    TUIMessageQueue *queue;        // active TUI queue for tool output
} ToolThreadArg;

static int tool_tracker_init(ToolExecutionTracker *tracker,
                             int total,
                             ToolCompletionCallback callback,
                             void *user_data) {
    if (!tracker) {
        return -1;
    }

    if (pthread_mutex_init(&tracker->mutex, NULL) != 0) {
        return -1;
    }
    if (pthread_cond_init(&tracker->cond, NULL) != 0) {
        pthread_mutex_destroy(&tracker->mutex);
        return -1;
    }

    tracker->total = total;
    tracker->completed = 0;
    tracker->error_count = 0;
    tracker->cancelled = 0;
    tracker->callback = callback;
    tracker->callback_user_data = user_data;
    return 0;
}

static void tool_tracker_destroy(ToolExecutionTracker *tracker) {
    if (!tracker) {
        return;
    }
    pthread_cond_destroy(&tracker->cond);
    pthread_mutex_destroy(&tracker->mutex);
}

static void tool_tracker_notify_completion(ToolThreadArg *arg) {
    if (!arg || !arg->tracker) {
        return;
    }

    ToolExecutionTracker *tracker = arg->tracker;
    ToolCompletion completion = {0};
    ToolCompletionCallback cb = NULL;
    void *cb_data = NULL;

    pthread_mutex_lock(&tracker->mutex);
    if (!arg->notified) {
        arg->notified = 1;
        tracker->completed++;
        if (arg->result_block && arg->result_block->is_error) {
            tracker->error_count++;
        }

        completion.tool_name = arg->tool_name;
        completion.result = arg->result_block ? arg->result_block->tool_output : NULL;
        completion.is_error = arg->result_block ? arg->result_block->is_error : 1;
        completion.completed = tracker->completed;
        completion.total = tracker->total;
        cb = tracker->callback;
        cb_data = tracker->callback_user_data;

        pthread_cond_broadcast(&tracker->cond);
    }
    pthread_mutex_unlock(&tracker->mutex);

    if (cb) {
        cb(&completion, cb_data);
    }
}

static void tool_progress_callback(const ToolCompletion *completion, void *user_data) {
    if (!completion || !user_data) {
        return;
    }

    ToolCallbackContext *ctx = (ToolCallbackContext *)user_data;
    const char *tool_name = completion->tool_name ? completion->tool_name : "tool";
    const char *status_word = completion->is_error ? "failed" : "completed";

    char status[256];
    if (completion->total > 0) {
        snprintf(status, sizeof(status),
                 "Tool %s %s (%d/%d)",
                 tool_name,
                 status_word,
                 completion->completed,
                 completion->total);
    } else {
        snprintf(status, sizeof(status),
                 "Tool %s %s",
                 tool_name,
                 status_word);
    }

    if (ctx->spinner) {
        spinner_update(ctx->spinner, status);
    }

    if (ctx->worker_ctx) {
        ai_worker_handle_tool_completion(ctx->worker_ctx, completion);
    } else {
        ui_set_status(ctx->tui, ctx->queue, status);
    }
}

// Cleanup handler for tool thread cancellation
static void tool_thread_cleanup(void *arg) {
    ToolThreadArg *t = (ToolThreadArg *)arg;

    // Free input JSON if not already freed
    if (t->input) {
        cJSON_Delete(t->input);
        t->input = NULL;
    }

    // CRITICAL FIX: Check if we've already written results under mutex
    // to prevent data race with normal completion path
    pthread_mutex_t *mutex = t->tracker ? &t->tracker->mutex : NULL;
    if (mutex) {
        pthread_mutex_lock(mutex);
    }

    int should_write_result = !t->notified;

    if (mutex) {
        pthread_mutex_unlock(mutex);
    }

    // Only write cancellation result if not already completed
    if (should_write_result && t->result_block) {
        t->result_block->type = INTERNAL_TOOL_RESPONSE;
        t->result_block->tool_id = t->tool_use_id;
        t->result_block->tool_name = strdup(t->tool_name);
        cJSON *error = cJSON_CreateObject();
        cJSON_AddStringToObject(error, "error", "Tool execution cancelled by user");
        t->result_block->tool_output = error;
        t->result_block->is_error = 1;
    }

    tool_tracker_notify_completion(t);
}

static void *tool_thread_func(void *arg) {
    ToolThreadArg *t = (ToolThreadArg *)arg;

    // Enable thread cancellation
    pthread_setcancelstate(PTHREAD_CANCEL_ENABLE, NULL);
    pthread_setcanceltype(PTHREAD_CANCEL_DEFERRED, NULL);

    // Register cleanup handler
    pthread_cleanup_push(tool_thread_cleanup, arg);

    // Execute the tool
    TUIMessageQueue *previous_queue = g_active_tool_queue;
    g_active_tool_queue = t->queue;
    cJSON *res = execute_tool(t->tool_name, t->input, t->state);
    g_active_tool_queue = previous_queue;
    // Free input JSON
    cJSON_Delete(t->input);
    t->input = NULL;  // Mark as freed for cleanup handler
    // Populate result block
    t->result_block->type = INTERNAL_TOOL_RESPONSE;
    t->result_block->tool_id = t->tool_use_id;
    t->result_block->tool_name = strdup(t->tool_name);  // Store tool name for error reporting
    t->result_block->tool_output = res;
   t->result_block->is_error = cJSON_HasObjectItem(res, "error");

    tool_tracker_notify_completion(t);

    // Pop cleanup handler (execute=0 means don't run it on normal exit)
    pthread_cleanup_pop(0);

    return NULL;
}

// Helper function for simple string multi-replace
static char* str_replace_all(const char *content, const char *old_str, const char *new_str, int *replace_count) {
    *replace_count = 0;

    // Count occurrences
    const char *pos = content;
    while ((pos = strstr(pos, old_str)) != NULL) {
        (*replace_count)++;
        pos += strlen(old_str);
    }

    if (*replace_count == 0) {
        return NULL;
    }

    size_t old_len = strlen(old_str);
    size_t new_len = strlen(new_str);
    size_t content_len = strlen(content);
    size_t result_len = content_len + (size_t)(*replace_count) * (new_len - old_len);

    char *result = malloc(result_len + 1);
    if (!result) return NULL;

    char *dest = result;
    const char *src = content;

    while ((pos = strstr(src, old_str)) != NULL) {
        size_t len = (size_t)(pos - src);
        memcpy(dest, src, len);
        dest += len;
        memcpy(dest, new_str, new_len);
        dest += new_len;
        src = pos + old_len;
    }

    strcpy(dest, src);
    return result;
}

// Helper function for regex replacement
static char* regex_replace(const char *content, const char *pattern, const char *replacement,
                          int replace_all, int *replace_count, char **error_msg) {
    *replace_count = 0;

    regex_t regex;
    int ret = regcomp(&regex, pattern, REG_EXTENDED);
    if (ret != 0) {
        char err_buf[256];
        regerror(ret, &regex, err_buf, sizeof(err_buf));
        *error_msg = strdup(err_buf);
        return NULL;
    }

    regmatch_t match;
    const char *src = content;
    size_t result_capacity = strlen(content) * 2;
    char *result = malloc(result_capacity);
    if (!result) {
        regfree(&regex);
        *error_msg = strdup("Out of memory");
        return NULL;
    }

    char *dest = result;
    size_t dest_len = 0;
    size_t repl_len = strlen(replacement);

    while (regexec(&regex, src, 1, &match, 0) == 0) {
        (*replace_count)++;

        // Copy text before match
        size_t prefix_len = (size_t)match.rm_so;
        if (dest_len + prefix_len + repl_len >= result_capacity) {
            result_capacity *= 2;
            char *new_result = realloc(result, result_capacity);
            if (!new_result) {
                free(result);
                regfree(&regex);
                *error_msg = strdup("Out of memory");
                return NULL;
            }
            result = new_result;
            dest = result + dest_len;
        }

        memcpy(dest, src, prefix_len);
        dest += prefix_len;
        dest_len += prefix_len;

        // Copy replacement
        memcpy(dest, replacement, repl_len);
        dest += repl_len;
        dest_len += repl_len;

        src += match.rm_eo;

        if (!replace_all) break;
    }

    // Copy remaining text
    size_t remaining = strlen(src);
    if (dest_len + remaining >= result_capacity) {
        char *new_result = realloc(result, dest_len + remaining + 1);
        if (!new_result) {
            free(result);
            regfree(&regex);
            *error_msg = strdup("Out of memory");
            return NULL;
        }
        result = new_result;
        dest = result + dest_len;
    }

    strcpy(dest, src);
    regfree(&regex);

    if (*replace_count == 0) {
        free(result);
        return NULL;
    }

    return result;
}

// === Helpers for Edit tool (file-scope) ===
static char* find_last_occurrence(const char *haystack, const char *needle) {
    if (!haystack || !needle || !*needle) return NULL;
    const char *last = NULL;
    const char *p = haystack;
    size_t nlen = strlen(needle);
    while ((p = strstr(p, needle)) != NULL) {
        last = p;
        p += nlen;
    }
    return (char*)last;
}

// Regex search supporting nth or last occurrence; if occurrence <= 0 => last
static int regex_find_pos(const char *text, const char *pattern, int occurrence, regmatch_t *out_match) {
    regex_t regex;
    int rc = regcomp(&regex, pattern, REG_EXTENDED);
    if (rc != 0) {
        return -1; // invalid regex
    }

    int found_index = -1;
    regmatch_t m;
    int index = 0;
    const char *cursor = text;
    int last_start = -1;
    regmatch_t last_m = (regmatch_t){0};
    while (*cursor) {
        if (regexec(&regex, cursor, 1, &m, 0) != 0) break;
        index++;
        int start = (int)(cursor - text) + (int)m.rm_so;
        if (occurrence > 0 && index == occurrence) {
            found_index = start;
            if (out_match) {
                out_match->rm_so = start;
                out_match->rm_eo = (int)(cursor - text) + (int)m.rm_eo;
            }
            regfree(&regex);
            return found_index;
        }
        // Save last
        last_start = start;
        last_m.rm_so = (int)(cursor - text) + (int)m.rm_so;
        last_m.rm_eo = (int)(cursor - text) + (int)m.rm_eo;
        // Advance cursor
        cursor += (m.rm_eo > 0) ? m.rm_eo : 1;
    }
    regfree(&regex);
    if (occurrence <= 0 && last_start >= 0) {
        if (out_match) {
            out_match->rm_so = last_m.rm_so;
            out_match->rm_eo = last_m.rm_eo;
        }
        return last_start;
    }
    return -2; // not found
}

STATIC cJSON* tool_edit(cJSON *params, ConversationState *state) {
    const cJSON *path_json = cJSON_GetObjectItem(params, "file_path");
    const cJSON *old_json = cJSON_GetObjectItem(params, "old_string");
    const cJSON *new_json = cJSON_GetObjectItem(params, "new_string");
    const cJSON *replace_all_json = cJSON_GetObjectItem(params, "replace_all");
    const cJSON *use_regex_json = cJSON_GetObjectItem(params, "use_regex");
    // Extended insert parameters (optional, backward compatible)
    const cJSON *insert_mode_json = cJSON_GetObjectItem(params, "insert_mode");
    const cJSON *anchor_json = cJSON_GetObjectItem(params, "anchor");
    const cJSON *anchor_is_regex_json = cJSON_GetObjectItem(params, "anchor_is_regex");
    const cJSON *insert_position_json = cJSON_GetObjectItem(params, "insert_position"); // "before" | "after"
    const cJSON *occurrence_json = cJSON_GetObjectItem(params, "occurrence"); // "first" | "last" | int
    const cJSON *fallback_to_eof_json = cJSON_GetObjectItem(params, "fallback_to_eof"); // bool

    if (!path_json || !new_json) {
        cJSON *error = cJSON_CreateObject();
        cJSON_AddStringToObject(error, "error", "Missing required parameters");
        return error;
    }

    // Check if new_string content is in patch format
    const char *new_string_content = new_json->valuestring;
    if (is_patch_format(new_string_content)) {
        LOG_INFO("Detected patch format in Edit tool, parsing and applying...");

        // Parse the patch
        ParsedPatch *patch = parse_patch_format(new_string_content);
        if (!patch) {
            cJSON *error = cJSON_CreateObject();
            cJSON_AddStringToObject(error, "error", "Failed to parse patch format");
            return error;
        }

        // Apply the patch
        cJSON *result = apply_patch(patch, state);
        free_parsed_patch(patch);

        return result;
    }

    int replace_all = replace_all_json && cJSON_IsBool(replace_all_json) ?
                      cJSON_IsTrue(replace_all_json) : 0;
    int use_regex = use_regex_json && cJSON_IsBool(use_regex_json) ?
                    cJSON_IsTrue(use_regex_json) : 0;
    int insert_mode = insert_mode_json && cJSON_IsBool(insert_mode_json) ?
                      cJSON_IsTrue(insert_mode_json) : 0;
    int anchor_is_regex = anchor_is_regex_json && cJSON_IsBool(anchor_is_regex_json) ?
                          cJSON_IsTrue(anchor_is_regex_json) : 0;
    int fallback_to_eof = fallback_to_eof_json && cJSON_IsBool(fallback_to_eof_json) ?
                          cJSON_IsTrue(fallback_to_eof_json) : 0;

    char *resolved_path = resolve_path(path_json->valuestring, state->working_dir);
    if (!resolved_path) {
        cJSON *error = cJSON_CreateObject();
        cJSON_AddStringToObject(error, "error", "Failed to resolve path");
        return error;
    }

    char *content = read_file(resolved_path);
    if (!content) {
        free(resolved_path);
        cJSON *error = cJSON_CreateObject();
        cJSON_AddStringToObject(error, "error", "Failed to read file");
        return error;
    }

    // Save original content for diff comparison
    char *original_content = strdup(content);
    if (!original_content) {
        free(content);
        free(resolved_path);
        cJSON *error = cJSON_CreateObject();
        cJSON_AddStringToObject(error, "error", "Failed to allocate memory for diff");
        return error;
    }

    const char *old_str = old_json && cJSON_IsString(old_json) ? old_json->valuestring : NULL;
    const char *new_str = new_json->valuestring;
    char *new_content = NULL;
    int replace_count = 0;
    char *error_msg = NULL;

    // (helpers moved to file scope)

    if (insert_mode) {
        // Insertion mode using anchor
        const char *anchor = NULL;
        if (anchor_json && cJSON_IsString(anchor_json)) anchor = anchor_json->valuestring;
        // Default: if no anchor provided, fallback to old_string for convenience
        if (!anchor) anchor = old_str;

        if (!anchor) {
            free(content);
            free(original_content);
            free(resolved_path);
            cJSON *error = cJSON_CreateObject();
            cJSON_AddStringToObject(error, "error", "insert_mode requires 'anchor' or 'old_string'");
            return error;
        }

        int use_after = 0;
        if (insert_position_json && cJSON_IsString(insert_position_json)) {
            const char *pos_str = insert_position_json->valuestring;
            if (strcmp(pos_str, "after") == 0) use_after = 1;
        }

        // Determine which occurrence to use
        int which = 0; // 0 => last by default
        if (occurrence_json) {
            if (cJSON_IsString(occurrence_json)) {
                const char *o = occurrence_json->valuestring;
                if (strcmp(o, "first") == 0) which = 1;
                else if (strcmp(o, "last") == 0) which = 0;
            } else if (cJSON_IsNumber(occurrence_json)) {
                which = occurrence_json->valueint;
                if (which < 0) which = 0; // treat negative as last
            }
        }

        size_t content_len = strlen(content);
        size_t insert_at = (size_t)content_len; // default to EOF
        size_t anchor_len = 0;
        int found = 0;

        if (anchor_is_regex) {
            regmatch_t m = {0};
            int pos = regex_find_pos(content, anchor, which, &m);
            if (pos >= 0) {
                found = 1;
                insert_at = use_after ? (size_t)m.rm_eo : (size_t)m.rm_so;
            }
        } else {
            const char *loc = NULL;
            if (which <= 0) {
                loc = find_last_occurrence(content, anchor);
            } else {
                // find nth occurrence
                const char *p = content;
                int idx = 0;
                size_t nlen = strlen(anchor);
                while ((p = strstr(p, anchor)) != NULL) {
                    idx++;
                    if (idx == which) { loc = p; break; }
                    p += nlen;
                }
            }
            if (loc) {
                found = 1;
                anchor_len = strlen(anchor);
                insert_at = use_after ? (size_t)(loc - content) + anchor_len
                                      : (size_t)(loc - content);
            }
        }

        if (!found && !fallback_to_eof) {
            free(content);
            free(original_content);
            free(resolved_path);
            cJSON *error = cJSON_CreateObject();
            cJSON_AddStringToObject(error, "error", "Anchor not found in file");
            return error;
        }

        // Build new content: insert new_str at insert_at
        size_t new_len = strlen(new_str);
        char *buf = malloc(content_len + new_len + 1);
        if (!buf) {
            free(content);
            free(original_content);
            free(resolved_path);
            cJSON *error = cJSON_CreateObject();
            cJSON_AddStringToObject(error, "error", "Out of memory");
            return error;
        }
        memcpy(buf, content, insert_at);
        memcpy(buf + insert_at, new_str, new_len);
        memcpy(buf + insert_at + new_len, content + insert_at, content_len - insert_at + 1);
        new_content = buf;
        replace_count = 1;
    } else if (use_regex) {
        // Regex-based replacement
        new_content = regex_replace(content, old_str, new_str, replace_all, &replace_count, &error_msg);
    } else if (replace_all) {
        // Simple string multi-replace
        if (!old_str) {
            error_msg = strdup("replace_all requires 'old_string'");
            new_content = NULL;
        } else {
            new_content = str_replace_all(content, old_str, new_str, &replace_count);
        }
    } else {
        // Simple string single replace (original behavior)
        char *pos = old_str ? strstr(content, old_str) : NULL;
        if (pos) {
            replace_count = 1;
            size_t old_len = strlen(old_str);
            size_t new_len = strlen(new_str);
            size_t content_len = strlen(content);
            size_t offset = (size_t)(pos - content);

            new_content = malloc(content_len - old_len + new_len + 1);
            if (new_content) {
                memcpy(new_content, content, offset);
                memcpy(new_content + offset, new_str, new_len);
                memcpy(new_content + offset + new_len, content + offset + old_len,
                       content_len - offset - old_len + 1);
            }
        }
    }

    if (!new_content) {
        free(content);
        free(original_content);
        free(resolved_path);
        cJSON *error = cJSON_CreateObject();
        if (error_msg) {
            cJSON_AddStringToObject(error, "error", error_msg);
            free(error_msg);
        } else if (replace_count == 0) {
            cJSON_AddStringToObject(error, "error",
                (insert_mode ? "Anchor not found in file" : (use_regex ? "Pattern not found in file" : "String not found in file")));
        } else {
            cJSON_AddStringToObject(error, "error", "Out of memory");
        }
        return error;
    }

    int ret = write_file(resolved_path, new_content);

    // Show diff if edit was successful
    if (ret == 0) {
        show_diff(resolved_path, original_content);
    }

    free(content);
    free(new_content);
    free(resolved_path);
    free(original_content);

    if (ret != 0) {
        cJSON *error = cJSON_CreateObject();
        cJSON_AddStringToObject(error, "error", "Failed to write file");
        return error;
    }

    cJSON *result = cJSON_CreateObject();
    cJSON_AddStringToObject(result, "status", "success");
    cJSON_AddNumberToObject(result, "replacements", replace_count);
    return result;
}

static cJSON* tool_glob(cJSON *params, ConversationState *state) {
    const cJSON *pattern_json = cJSON_GetObjectItem(params, "pattern");
    if (!pattern_json || !cJSON_IsString(pattern_json)) {
        cJSON *error = cJSON_CreateObject();
        cJSON_AddStringToObject(error, "error", "Missing 'pattern' parameter");
        return error;
    }

    const char *pattern = pattern_json->valuestring;
    cJSON *result = cJSON_CreateObject();
    cJSON *files = cJSON_CreateArray();
    int total_count = 0;

    // Search in main working directory
    char full_pattern[PATH_MAX];
    snprintf(full_pattern, sizeof(full_pattern), "%s/%s", state->working_dir, pattern);

    glob_t glob_result;
    int ret = glob(full_pattern, GLOB_TILDE, NULL, &glob_result);

    if (ret == 0) {
        for (size_t i = 0; i < glob_result.gl_pathc; i++) {
            cJSON_AddItemToArray(files, cJSON_CreateString(glob_result.gl_pathv[i]));
            total_count++;
        }
        globfree(&glob_result);
    }

    // Search in additional working directories
    for (int dir_idx = 0; dir_idx < state->additional_dirs_count; dir_idx++) {
        snprintf(full_pattern, sizeof(full_pattern), "%s/%s",
                 state->additional_dirs[dir_idx], pattern);

        ret = glob(full_pattern, GLOB_TILDE, NULL, &glob_result);

        if (ret == 0) {
            for (size_t i = 0; i < glob_result.gl_pathc; i++) {
                cJSON_AddItemToArray(files, cJSON_CreateString(glob_result.gl_pathv[i]));
                total_count++;
            }
            globfree(&glob_result);
        }
    }

    cJSON_AddItemToObject(result, "files", files);
    cJSON_AddNumberToObject(result, "count", total_count);

    return result;
}

static cJSON* tool_grep(cJSON *params, ConversationState *state) {
    const cJSON *pattern_json = cJSON_GetObjectItem(params, "pattern");
    const cJSON *path_json = cJSON_GetObjectItem(params, "path");

    if (!pattern_json || !cJSON_IsString(pattern_json)) {
        cJSON *error = cJSON_CreateObject();
        cJSON_AddStringToObject(error, "error", "Missing 'pattern' parameter");
        return error;
    }

    const char *pattern = pattern_json->valuestring;
    const char *path = path_json && cJSON_IsString(path_json) ?
                       path_json->valuestring : ".";

    // Get max results from environment or use default
    int max_results = 100;  // Default limit
    const char *max_env = getenv("CLAUDE_C_GREP_MAX_RESULTS");
    if (max_env) {
        int max_val = atoi(max_env);
        if (max_val > 0) {
            max_results = max_val;
        }
    }

    cJSON *result = cJSON_CreateObject();
    cJSON *matches = cJSON_CreateArray();
    int match_count = 0;
    int truncated = 0;

    // Common exclusions to avoid build artifacts and large binary/generated files
    // This list mimics what tools like ripgrep exclude by default
    const char *exclusions =
        "--exclude-dir=.git "
        "--exclude-dir=.svn "
        "--exclude-dir=.hg "
        "--exclude-dir=node_modules "
        "--exclude-dir=bower_components "
        "--exclude-dir=vendor "
        "--exclude-dir=build "
        "--exclude-dir=dist "
        "--exclude-dir=target "
        "--exclude-dir=.cache "
        "--exclude-dir=.venv "
        "--exclude-dir=venv "
        "--exclude-dir=__pycache__ "
        "--exclude='*.min.js' "
        "--exclude='*.min.css' "
        "--exclude='*.pyc' "
        "--exclude='*.o' "
        "--exclude='*.a' "
        "--exclude='*.so' "
        "--exclude='*.dylib' "
        "--exclude='*.exe' "
        "--exclude='*.dll' "
        "--exclude='*.class' "
        "--exclude='*.jar' "
        "--exclude='*.war' "
        "--exclude='*.zip' "
        "--exclude='*.tar' "
        "--exclude='*.gz' "
        "--exclude='*.log' "
        "--exclude='.DS_Store' ";

    // Search in main working directory
    char command[BUFFER_SIZE * 2];
    snprintf(command, sizeof(command),
             "cd %s && grep -r -n %s '%s' %s 2>/dev/null || true",
             state->working_dir, exclusions, pattern, path);

    FILE *pipe = popen(command, "r");
    if (!pipe) {
        cJSON *error = cJSON_CreateObject();
        cJSON_AddStringToObject(error, "error", "Failed to execute grep");
        return error;
    }

    char buffer[BUFFER_SIZE];
    while (fgets(buffer, sizeof(buffer), pipe)) {
        // CRITICAL: Add cancellation point for long grep operations
        pthread_testcancel();

        if (match_count >= max_results) {
            truncated = 1;
            break;
        }
        buffer[strcspn(buffer, "\n")] = 0;  // Remove newline
        cJSON_AddItemToArray(matches, cJSON_CreateString(buffer));
        match_count++;
    }
    pclose(pipe);

    // Search in additional working directories (if not already truncated)
    for (int dir_idx = 0; dir_idx < state->additional_dirs_count && !truncated; dir_idx++) {
        snprintf(command, sizeof(command),
                 "cd %s && grep -r -n %s '%s' %s 2>/dev/null || true",
                 state->additional_dirs[dir_idx], exclusions, pattern, path);

        pipe = popen(command, "r");
        if (!pipe) continue;  // Skip this directory on error

        while (fgets(buffer, sizeof(buffer), pipe)) {
            // CRITICAL: Add cancellation point for long grep operations
            pthread_testcancel();

            if (match_count >= max_results) {
                truncated = 1;
                break;
            }
            buffer[strcspn(buffer, "\n")] = 0;  // Remove newline
            cJSON_AddItemToArray(matches, cJSON_CreateString(buffer));
            match_count++;
        }
        pclose(pipe);
    }

    cJSON_AddItemToObject(result, "matches", matches);

    // Add metadata about the search
    if (truncated) {
        char warning[256];
        snprintf(warning, sizeof(warning),
                "Results truncated at %d matches. Use CLAUDE_C_GREP_MAX_RESULTS to adjust limit, or refine your search pattern.",
                max_results);
        cJSON_AddStringToObject(result, "warning", warning);
    }

    cJSON_AddNumberToObject(result, "match_count", match_count);

    return result;
}

STATIC cJSON* tool_todo_write(cJSON *params, ConversationState *state) {
    const cJSON *todos_json = cJSON_GetObjectItem(params, "todos");

    if (!todos_json || !cJSON_IsArray(todos_json)) {
        cJSON *error = cJSON_CreateObject();
        cJSON_AddStringToObject(error, "error", "Missing or invalid 'todos' parameter (must be array)");
        return error;
    }

    // Ensure todo_list is initialized
    if (!state->todo_list) {
        cJSON *error = cJSON_CreateObject();
        cJSON_AddStringToObject(error, "error", "Todo list not initialized");
        return error;
    }

    // Clear existing todos
    todo_clear(state->todo_list);

    // Parse and add each todo
    int added = 0;
    int total = cJSON_GetArraySize(todos_json);

    for (int i = 0; i < total; i++) {
        cJSON *todo_item = cJSON_GetArrayItem(todos_json, i);
        if (!cJSON_IsObject(todo_item)) continue;

        const cJSON *content_json = cJSON_GetObjectItem(todo_item, "content");
        const cJSON *active_form_json = cJSON_GetObjectItem(todo_item, "activeForm");
        const cJSON *status_json = cJSON_GetObjectItem(todo_item, "status");

        if (!content_json || !cJSON_IsString(content_json) ||
            !active_form_json || !cJSON_IsString(active_form_json) ||
            !status_json || !cJSON_IsString(status_json)) {
            continue;  // Skip invalid todo items
        }

        const char *content = content_json->valuestring;
        const char *active_form = active_form_json->valuestring;
        const char *status_str = status_json->valuestring;

        // Parse status string to TodoStatus enum
        TodoStatus status;
        if (strcmp(status_str, "completed") == 0) {
            status = TODO_COMPLETED;
        } else if (strcmp(status_str, "in_progress") == 0) {
            status = TODO_IN_PROGRESS;
        } else if (strcmp(status_str, "pending") == 0) {
            status = TODO_PENDING;
        } else {
            continue;  // Invalid status, skip this item
        }

        // Add the todo item
        if (todo_add(state->todo_list, content, active_form, status) == 0) {
            added++;
        }
    }

    cJSON *result = cJSON_CreateObject();
    cJSON_AddStringToObject(result, "status", "success");
    cJSON_AddNumberToObject(result, "added", added);
    cJSON_AddNumberToObject(result, "total", total);

    if (state->todo_list && state->todo_list->count > 0) {
        char *rendered = todo_render_to_string(state->todo_list);
        if (rendered) {
            cJSON_AddStringToObject(result, "rendered", rendered);
            free(rendered);
        }
    }

    return result;
}


// ============================================================================
// Sleep Tool Implementation
// ============================================================================

/**
 * tool_sleep - pauses execution for specified duration
 * params: { "duration": integer (seconds) }
 */
STATIC cJSON* tool_sleep(cJSON *params, ConversationState *state) {
    (void)state;
    cJSON *duration_json = cJSON_GetObjectItem(params, "duration");
    if (!duration_json || !cJSON_IsNumber(duration_json)) {
        cJSON *error = cJSON_CreateObject();
        cJSON_AddStringToObject(error, "error", "Missing or invalid 'duration' parameter (must be number of seconds)");
        return error;
    }
    int duration = duration_json->valueint;
    if (duration < 0) duration = 0;
    struct timespec req = { .tv_sec = duration, .tv_nsec = 0 };
    // Sleep for the duration (seconds)
    nanosleep(&req, NULL);
    // Return success result
    cJSON *result = cJSON_CreateObject();
    cJSON_AddStringToObject(result, "status", "success");
    cJSON_AddNumberToObject(result, "duration", duration);
    return result;
}

#ifndef TEST_BUILD
// MCP ListMcpResources tool handler
static cJSON* tool_list_mcp_resources(cJSON *params, ConversationState *state) {
    LOG_DEBUG("tool_list_mcp_resources: Starting resource listing");

    if (!state || !state->mcp_config) {
        LOG_ERROR("tool_list_mcp_resources: MCP not configured");
        cJSON *error = cJSON_CreateObject();
        cJSON_AddStringToObject(error, "error", "MCP not configured");
        return error;
    }

    // Extract optional server parameter
    const char *server_name = NULL;
    cJSON *server_json = cJSON_GetObjectItem(params, "server");
    if (server_json && cJSON_IsString(server_json)) {
        server_name = server_json->valuestring;
        LOG_DEBUG("tool_list_mcp_resources: Filtering by server '%s'", server_name);
    } else {
        LOG_DEBUG("tool_list_mcp_resources: No server filter specified, listing all servers");
    }

    // Call mcp_list_resources
    LOG_DEBUG("tool_list_mcp_resources: Calling mcp_list_resources");
    MCPResourceList *resource_list = mcp_list_resources(state->mcp_config, server_name);
    if (!resource_list) {
        LOG_ERROR("tool_list_mcp_resources: Failed to list resources");
        cJSON *error = cJSON_CreateObject();
        cJSON_AddStringToObject(error, "error", "Failed to list resources");
        return error;
    }

    // Build result JSON
    cJSON *result = cJSON_CreateObject();

    if (resource_list->is_error) {
        LOG_ERROR("tool_list_mcp_resources: Resource listing error: %s",
                 resource_list->error_message ? resource_list->error_message : "Unknown error");
        cJSON_AddStringToObject(result, "error",
            resource_list->error_message ? resource_list->error_message : "Unknown error");
        mcp_free_resource_list(resource_list);
        return result;
    }

    LOG_DEBUG("tool_list_mcp_resources: Found %d resources", resource_list->count);

    // Create resources array
    cJSON *resources = cJSON_CreateArray();
    for (int i = 0; i < resource_list->count; i++) {
        MCPResource *res = resource_list->resources[i];
        if (!res) continue;

        LOG_DEBUG("tool_list_mcp_resources: Resource %d: server='%s', uri='%s', name='%s'",
                 i, res->server ? res->server : "null", res->uri ? res->uri : "null",
                 res->name ? res->name : "null");

        cJSON *res_obj = cJSON_CreateObject();
        if (res->server) cJSON_AddStringToObject(res_obj, "server", res->server);
        if (res->uri) cJSON_AddStringToObject(res_obj, "uri", res->uri);
        if (res->name) cJSON_AddStringToObject(res_obj, "name", res->name);
        if (res->description) cJSON_AddStringToObject(res_obj, "description", res->description);
        if (res->mime_type) cJSON_AddStringToObject(res_obj, "mimeType", res->mime_type);

        cJSON_AddItemToArray(resources, res_obj);
    }

    cJSON_AddItemToObject(result, "resources", resources);
    cJSON_AddNumberToObject(result, "count", resource_list->count);

    mcp_free_resource_list(resource_list);
    LOG_DEBUG("tool_list_mcp_resources: Completed successfully");
    return result;
}

// MCP ReadMcpResource tool handler
static cJSON* tool_read_mcp_resource(cJSON *params, ConversationState *state) {
    LOG_DEBUG("tool_read_mcp_resource: Starting resource reading");

    if (!state || !state->mcp_config) {
        LOG_ERROR("tool_read_mcp_resource: MCP not configured");
        cJSON *error = cJSON_CreateObject();
        cJSON_AddStringToObject(error, "error", "MCP not configured");
        return error;
    }

    // Extract required parameters
    cJSON *server_json = cJSON_GetObjectItem(params, "server");
    cJSON *uri_json = cJSON_GetObjectItem(params, "uri");

    if (!server_json || !cJSON_IsString(server_json)) {
        LOG_ERROR("tool_read_mcp_resource: Missing or invalid 'server' parameter");
        cJSON *error = cJSON_CreateObject();
        cJSON_AddStringToObject(error, "error", "Missing or invalid 'server' parameter");
        return error;
    }

    if (!uri_json || !cJSON_IsString(uri_json)) {
        LOG_ERROR("tool_read_mcp_resource: Missing or invalid 'uri' parameter");
        cJSON *error = cJSON_CreateObject();
        cJSON_AddStringToObject(error, "error", "Missing or invalid 'uri' parameter");
        return error;
    }

    const char *server_name = server_json->valuestring;
    const char *uri = uri_json->valuestring;

    LOG_DEBUG("tool_read_mcp_resource: Reading resource from server '%s', uri='%s'", server_name, uri);

    // Call mcp_read_resource
    LOG_DEBUG("tool_read_mcp_resource: Calling mcp_read_resource");
    MCPResourceContent *content = mcp_read_resource(state->mcp_config, server_name, uri);
    if (!content) {
        LOG_ERROR("tool_read_mcp_resource: Failed to read resource");
        cJSON *error = cJSON_CreateObject();
        cJSON_AddStringToObject(error, "error", "Failed to read resource");
        return error;
    }

    // Build result JSON
    cJSON *result = cJSON_CreateObject();

    if (content->is_error) {
        LOG_ERROR("tool_read_mcp_resource: Resource reading error: %s",
                 content->error_message ? content->error_message : "Unknown error");
        cJSON_AddStringToObject(result, "error",
            content->error_message ? content->error_message : "Unknown error");
        mcp_free_resource_content(content);
        return result;
    }

    LOG_DEBUG("tool_read_mcp_resource: Resource read successfully, uri='%s', mime_type='%s', text_length=%zu",
             content->uri ? content->uri : "null",
             content->mime_type ? content->mime_type : "null",
             content->text ? strlen(content->text) : 0);

    if (content->uri) cJSON_AddStringToObject(result, "uri", content->uri);
    if (content->mime_type) cJSON_AddStringToObject(result, "mimeType", content->mime_type);
    if (content->text) cJSON_AddStringToObject(result, "text", content->text);

    // Note: Binary blob not yet supported

    mcp_free_resource_content(content);
    LOG_DEBUG("tool_read_mcp_resource: Completed successfully");
    return result;
}

// MCP CallMcpTool tool handler
static cJSON* tool_call_mcp_tool(cJSON *params, ConversationState *state) {
    LOG_DEBUG("tool_call_mcp_tool: Starting MCP tool call");

    if (!state || !state->mcp_config) {
        LOG_ERROR("tool_call_mcp_tool: MCP not configured");
        cJSON *error = cJSON_CreateObject();
        cJSON_AddStringToObject(error, "error", "MCP not configured");
        return error;
    }

    // Extract required parameters
    cJSON *server_json = cJSON_GetObjectItem(params, "server");
    cJSON *tool_json = cJSON_GetObjectItem(params, "tool");
    cJSON *args_json = cJSON_GetObjectItem(params, "arguments");

    if (!server_json || !cJSON_IsString(server_json)) {
        LOG_ERROR("tool_call_mcp_tool: Missing or invalid 'server' parameter");
        cJSON *error = cJSON_CreateObject();
        cJSON_AddStringToObject(error, "error", "Missing or invalid 'server' parameter");
        return error;
    }

    if (!tool_json || !cJSON_IsString(tool_json)) {
        LOG_ERROR("tool_call_mcp_tool: Missing or invalid 'tool' parameter");
        cJSON *error = cJSON_CreateObject();
        cJSON_AddStringToObject(error, "error", "Missing or invalid 'tool' parameter");
        return error;
    }

    const char *server_name = server_json->valuestring;
    const char *tool_name = tool_json->valuestring;

    LOG_DEBUG("tool_call_mcp_tool: Looking for server '%s' to call tool '%s'", server_name, tool_name);

    // Find server by name
    MCPServer *target = NULL;
    for (int i = 0; i < state->mcp_config->server_count; i++) {
        MCPServer *srv = state->mcp_config->servers[i];
        if (srv && srv->name && strcmp(srv->name, server_name) == 0) {
            target = srv;
            LOG_DEBUG("tool_call_mcp_tool: Found server '%s' at index %d", server_name, i);
            break;
        }
    }

    if (!target) {
        LOG_ERROR("tool_call_mcp_tool: MCP server '%s' not found", server_name);
        cJSON *error = cJSON_CreateObject();
        cJSON_AddStringToObject(error, "error", "MCP server not found");
        return error;
    }

    if (!target->connected) {
        LOG_ERROR("tool_call_mcp_tool: MCP server '%s' not connected", server_name);
        cJSON *error = cJSON_CreateObject();
        cJSON_AddStringToObject(error, "error", "MCP server not connected");
        return error;
    }

    // Ensure args is an object or null
    cJSON *args_object = NULL;
    if (args_json && cJSON_IsObject(args_json)) {
        args_object = args_json;
        char *args_str = cJSON_PrintUnformatted(args_json);
        LOG_DEBUG("tool_call_mcp_tool: Calling tool '%s' on server '%s' with args: %s",
                 tool_name, server_name, args_str ? args_str : "null");
        if (args_str) free(args_str);
    } else {
        LOG_DEBUG("tool_call_mcp_tool: Calling tool '%s' on server '%s' with no arguments",
                 tool_name, server_name);
    }

    LOG_DEBUG("tool_call_mcp_tool: Calling mcp_call_tool");
    MCPToolResult *call_result = mcp_call_tool(target, tool_name, args_object);
    cJSON *result = cJSON_CreateObject();
    if (!call_result) {
        LOG_ERROR("tool_call_mcp_tool: MCP tool call failed for tool '%s' on server '%s'",
                 tool_name, server_name);
        cJSON_AddStringToObject(result, "error", "MCP tool call failed");
        return result;
    }

    if (call_result->is_error) {
        LOG_ERROR("tool_call_mcp_tool: MCP tool returned error: %s",
                 call_result->result ? call_result->result : "MCP tool error");
        cJSON_AddStringToObject(result, "error", call_result->result ? call_result->result : "MCP tool error");
    } else {
<<<<<<< HEAD
        LOG_DEBUG("tool_call_mcp_tool: MCP tool call succeeded, result length: %zu",
                 call_result->result ? strlen(call_result->result) : 0);
        cJSON_AddStringToObject(result, "content", call_result->result ? call_result->result : "");
=======
        LOG_DEBUG("tool_call_mcp_tool: MCP tool call succeeded, result length: %zu, blob size: %zu, mime_type: %s", 
                 call_result->result ? strlen(call_result->result) : 0,
                 call_result->blob_size,
                 call_result->mime_type ? call_result->mime_type : "none");
        
        // Handle different content types
        if (call_result->blob && call_result->blob_size > 0) {
            // Binary content (e.g., images)
            cJSON_AddStringToObject(result, "content_type", "binary");
            cJSON_AddStringToObject(result, "mime_type", call_result->mime_type ? call_result->mime_type : "application/octet-stream");
            
            // Encode binary data as base64
            size_t encoded_size = 0;
            char *encoded_data = base64_encode(call_result->blob, call_result->blob_size, &encoded_size);
            if (encoded_data) {
                cJSON_AddStringToObject(result, "content", encoded_data);
                free(encoded_data);
                LOG_DEBUG("tool_call_mcp_tool: Binary content encoded as base64 (original size: %zu bytes, encoded size: %zu)", call_result->blob_size, encoded_size);
            } else {
                LOG_WARN("tool_call_mcp_tool: Failed to base64 encode binary content");
                cJSON_AddStringToObject(result, "content", "[binary data received - base64 encoding failed]");
            }
        } else {
            // Text content
            cJSON_AddStringToObject(result, "content_type", "text");
            if (call_result->mime_type) {
                cJSON_AddStringToObject(result, "mime_type", call_result->mime_type);
            }
            cJSON_AddStringToObject(result, "content", call_result->result ? call_result->result : "");
        }
>>>>>>> 68f49cc7
    }

    mcp_free_tool_result(call_result);
    LOG_DEBUG("tool_call_mcp_tool: Completed successfully");
    return result;
}
#endif

// ============================================================================
// Tool Registry
// ============================================================================

typedef struct {
    const char *name;
    cJSON* (*handler)(cJSON *params, ConversationState *state);
} Tool;

static Tool tools[] = {
    {"Sleep", tool_sleep},
    {"Bash", tool_bash},
    {"Read", tool_read},
    {"Write", tool_write},
    {"Edit", tool_edit},
    {"Glob", tool_glob},
    {"Grep", tool_grep},
    {"TodoWrite", tool_todo_write},
#ifndef TEST_BUILD
    {"ListMcpResources", tool_list_mcp_resources},
    {"ReadMcpResource", tool_read_mcp_resource},
    {"CallMcpTool", tool_call_mcp_tool},
#endif
};

static const int num_tools = sizeof(tools) / sizeof(Tool);

static cJSON* execute_tool(const char *tool_name, cJSON *input, ConversationState *state) {
    // Time the tool execution
    struct timespec start, end;
    clock_gettime(CLOCK_MONOTONIC, &start);

    cJSON *result = NULL;

    // Log tool execution attempt
    char *input_str = cJSON_PrintUnformatted(input);
    LOG_DEBUG("execute_tool: Attempting to execute tool '%s' with input: %s",
              tool_name, input_str ? input_str : "null");
    if (input_str) free(input_str);

    // Try built-in tools first
    for (int i = 0; i < num_tools; i++) {
        if (strcmp(tools[i].name, tool_name) == 0) {
            LOG_DEBUG("execute_tool: Found built-in tool '%s' at index %d", tool_name, i);
            result = tools[i].handler(input, state);
            break;
        }
    }

#ifndef TEST_BUILD
    // If not found in built-in tools, try MCP tools
    if (!result && state && state->mcp_config && strncmp(tool_name, "mcp_", 4) == 0) {
        LOG_DEBUG("execute_tool: Tool '%s' matches MCP pattern, attempting MCP lookup", tool_name);
        MCPServer *server = mcp_find_tool_server(state->mcp_config, tool_name);
        if (server) {
            LOG_DEBUG("execute_tool: Found MCP server '%s' for tool '%s'", server->name, tool_name);
            // Extract the actual tool name (remove mcp_<server>_ prefix)
            const char *actual_tool_name = strchr(tool_name + 4, '_');
            if (actual_tool_name) {
                actual_tool_name++;  // Skip the underscore

                LOG_INFO("Calling MCP tool '%s' on server '%s' (original tool name: '%s')",
                         actual_tool_name, server->name, tool_name);

                MCPToolResult *mcp_result = mcp_call_tool(server, actual_tool_name, input);
                if (mcp_result) {
                    LOG_DEBUG("execute_tool: MCP tool call succeeded, is_error=%d", mcp_result->is_error);
                    result = cJSON_CreateObject();

                    if (mcp_result->is_error) {
                        LOG_WARN("execute_tool: MCP tool returned error: %s",
                                mcp_result->result ? mcp_result->result : "MCP tool error");
                        cJSON_AddStringToObject(result, "error", mcp_result->result ? mcp_result->result : "MCP tool error");
                    } else {
                        LOG_DEBUG("execute_tool: MCP tool returned success, result length: %zu, blob size: %zu, mime_type: %s", 
                                 mcp_result->result ? strlen(mcp_result->result) : 0,
                                 mcp_result->blob_size,
                                 mcp_result->mime_type ? mcp_result->mime_type : "none");
                        
                        // Handle different content types
                        if (mcp_result->blob && mcp_result->blob_size > 0) {
                            // Binary content (e.g., images)
                            cJSON_AddStringToObject(result, "content_type", "binary");
                            cJSON_AddStringToObject(result, "mime_type", mcp_result->mime_type ? mcp_result->mime_type : "application/octet-stream");
                            
                            // Encode binary data as base64
                            size_t encoded_size = 0;
                            char *encoded_data = base64_encode(mcp_result->blob, mcp_result->blob_size, &encoded_size);
                            if (encoded_data) {
                                cJSON_AddStringToObject(result, "content", encoded_data);
                                free(encoded_data);
                                LOG_DEBUG("execute_tool: Binary content encoded as base64 (original size: %zu bytes, encoded size: %zu)", mcp_result->blob_size, encoded_size);
                            } else {
                                LOG_WARN("execute_tool: Failed to base64 encode binary content");
                                cJSON_AddStringToObject(result, "content", "[binary data received - base64 encoding failed]");
                            }
                        } else {
                            // Text content
                            cJSON_AddStringToObject(result, "content_type", "text");
                            if (mcp_result->mime_type) {
                                cJSON_AddStringToObject(result, "mime_type", mcp_result->mime_type);
                            }
                            cJSON_AddStringToObject(result, "content", mcp_result->result ? mcp_result->result : "");
                        }
                    }

                    mcp_free_tool_result(mcp_result);
                } else {
                    LOG_ERROR("execute_tool: MCP tool call failed for tool '%s' on server '%s'",
                              actual_tool_name, server->name);
                    result = cJSON_CreateObject();
                    cJSON_AddStringToObject(result, "error", "MCP tool call failed");
                }
            } else {
                LOG_ERROR("execute_tool: Failed to extract actual tool name from '%s'", tool_name);
            }
        } else {
            LOG_WARN("execute_tool: No MCP server found for tool '%s'", tool_name);
        }
    } else if (!result && state && state->mcp_config) {
        LOG_DEBUG("execute_tool: Tool '%s' not found in built-in tools and doesn't match MCP pattern", tool_name);
    }
#endif

    if (!result) {
        LOG_WARN("execute_tool: No result generated for tool '%s'", tool_name);
        result = cJSON_CreateObject();
        cJSON_AddStringToObject(result, "error", "Unknown tool");
    }

    // Log execution time and result
    clock_gettime(CLOCK_MONOTONIC, &end);
    long duration_ms = (end.tv_sec - start.tv_sec) * 1000 +
                       (end.tv_nsec - start.tv_nsec) / 1000000;

    char *result_str = cJSON_PrintUnformatted(result);
    LOG_DEBUG("execute_tool: Tool '%s' executed in %ld ms, result: %s",
              tool_name, duration_ms, result_str ? result_str : "null");
    if (result_str) free(result_str);

    LOG_INFO("Tool '%s' executed in %ld ms", tool_name, duration_ms);

    return result;
}

// ============================================================================
// Tool Definitions for API
// ============================================================================

// Forward declaration for cache_control helper


cJSON* get_tool_definitions(ConversationState *state, int enable_caching) {
    cJSON *tool_array = cJSON_CreateArray();
    // Sleep tool
    cJSON *sleep_tool = cJSON_CreateObject();
    cJSON_AddStringToObject(sleep_tool, "type", "function");
    cJSON *sleep_func = cJSON_CreateObject();
    cJSON_AddStringToObject(sleep_func, "name", "Sleep");
    cJSON_AddStringToObject(sleep_func, "description", "Pauses execution for specified duration (seconds)");
    cJSON *sleep_params = cJSON_CreateObject();
    cJSON_AddStringToObject(sleep_params, "type", "object");
    cJSON *sleep_props = cJSON_CreateObject();
    cJSON *duration_prop = cJSON_CreateObject();
    cJSON_AddStringToObject(duration_prop, "type", "integer");
    cJSON_AddStringToObject(duration_prop, "description", "Duration to sleep in seconds");
    cJSON_AddItemToObject(sleep_props, "duration", duration_prop);
    cJSON_AddItemToObject(sleep_params, "properties", sleep_props);
    cJSON *sleep_req = cJSON_CreateArray();
    cJSON_AddItemToArray(sleep_req, cJSON_CreateString("duration"));
    cJSON_AddItemToObject(sleep_params, "required", sleep_req);
    cJSON_AddItemToObject(sleep_func, "parameters", sleep_params);
    cJSON_AddItemToObject(sleep_tool, "function", sleep_func);
    if (enable_caching) {
        add_cache_control(sleep_tool);
    }
    cJSON_AddItemToArray(tool_array, sleep_tool);

    // Bash tool
    cJSON *bash = cJSON_CreateObject();
    cJSON_AddStringToObject(bash, "type", "function");
    cJSON *bash_func = cJSON_CreateObject();
    cJSON_AddStringToObject(bash_func, "name", "Bash");
    cJSON_AddStringToObject(bash_func, "description",
        "Executes bash commands. Note: stderr is automatically redirected to stdout "
        "to prevent terminal corruption, so both stdout and stderr output will be "
        "captured in the 'output' field. Commands have a configurable timeout "
        "(default: 30 seconds) to prevent hanging. Use the 'timeout' parameter to "
        "override the default or set to 0 for no timeout.");
    cJSON *bash_params = cJSON_CreateObject();
    cJSON_AddStringToObject(bash_params, "type", "object");
    cJSON *bash_props = cJSON_CreateObject();
    cJSON *bash_cmd = cJSON_CreateObject();
    cJSON_AddStringToObject(bash_cmd, "type", "string");
    cJSON_AddStringToObject(bash_cmd, "description", "The command to execute");
    cJSON_AddItemToObject(bash_props, "command", bash_cmd);
    cJSON *bash_timeout = cJSON_CreateObject();
    cJSON_AddStringToObject(bash_timeout, "type", "integer");
    cJSON_AddStringToObject(bash_timeout, "description",
        "Optional: Timeout in seconds. Default: 30 (from CLAUDE_C_BASH_TIMEOUT env var). "
        "Set to 0 for no timeout. Commands that timeout will return exit code -2.");
    cJSON_AddItemToObject(bash_props, "timeout", bash_timeout);
    cJSON_AddItemToObject(bash_params, "properties", bash_props);
    cJSON *bash_req = cJSON_CreateArray();
    cJSON_AddItemToArray(bash_req, cJSON_CreateString("command"));
    cJSON_AddItemToObject(bash_params, "required", bash_req);
    cJSON_AddItemToObject(bash_func, "parameters", bash_params);
    cJSON_AddItemToObject(bash, "function", bash_func);
    cJSON_AddItemToArray(tool_array, bash);

    // Read tool
    cJSON *read = cJSON_CreateObject();
    cJSON_AddStringToObject(read, "type", "function");
    cJSON *read_func = cJSON_CreateObject();
    cJSON_AddStringToObject(read_func, "name", "Read");
    cJSON_AddStringToObject(read_func, "description",
        "Reads a file from the filesystem with optional line range support");
    cJSON *read_params = cJSON_CreateObject();
    cJSON_AddStringToObject(read_params, "type", "object");
    cJSON *read_props = cJSON_CreateObject();
    cJSON *read_path = cJSON_CreateObject();
    cJSON_AddStringToObject(read_path, "type", "string");
    cJSON_AddStringToObject(read_path, "description", "The absolute path to the file");
    cJSON_AddItemToObject(read_props, "file_path", read_path);
    cJSON *read_start = cJSON_CreateObject();
    cJSON_AddStringToObject(read_start, "type", "integer");
    cJSON_AddStringToObject(read_start, "description",
        "Optional: Starting line number (1-indexed, inclusive)");
    cJSON_AddItemToObject(read_props, "start_line", read_start);
    cJSON *read_end = cJSON_CreateObject();
    cJSON_AddStringToObject(read_end, "type", "integer");
    cJSON_AddStringToObject(read_end, "description",
        "Optional: Ending line number (1-indexed, inclusive)");
    cJSON_AddItemToObject(read_props, "end_line", read_end);
    cJSON_AddItemToObject(read_params, "properties", read_props);
    cJSON *read_req = cJSON_CreateArray();
    cJSON_AddItemToArray(read_req, cJSON_CreateString("file_path"));
    cJSON_AddItemToObject(read_params, "required", read_req);
    cJSON_AddItemToObject(read_func, "parameters", read_params);
    cJSON_AddItemToObject(read, "function", read_func);
    cJSON_AddItemToArray(tool_array, read);

    // Write tool
    cJSON *write = cJSON_CreateObject();
    cJSON_AddStringToObject(write, "type", "function");
    cJSON *write_func = cJSON_CreateObject();
    cJSON_AddStringToObject(write_func, "name", "Write");
    cJSON_AddStringToObject(write_func, "description", "Writes content to a file");
    cJSON *write_params = cJSON_CreateObject();
    cJSON_AddStringToObject(write_params, "type", "object");
    cJSON *write_props = cJSON_CreateObject();
    cJSON *write_path = cJSON_CreateObject();
    cJSON_AddStringToObject(write_path, "type", "string");
    cJSON_AddStringToObject(write_path, "description", "Path to the file to write");
    cJSON_AddItemToObject(write_props, "file_path", write_path);
    cJSON *write_content = cJSON_CreateObject();
    cJSON_AddStringToObject(write_content, "type", "string");
    cJSON_AddStringToObject(write_content, "description", "Content to write to the file");
    cJSON_AddItemToObject(write_props, "content", write_content);
    cJSON_AddItemToObject(write_params, "properties", write_props);
    cJSON *write_req = cJSON_CreateArray();
    cJSON_AddItemToArray(write_req, cJSON_CreateString("file_path"));
    cJSON_AddItemToArray(write_req, cJSON_CreateString("content"));
    cJSON_AddItemToObject(write_params, "required", write_req);
    cJSON_AddItemToObject(write_func, "parameters", write_params);
    cJSON_AddItemToObject(write, "function", write_func);
    cJSON_AddItemToArray(tool_array, write);

    // Edit tool
    cJSON *edit = cJSON_CreateObject();
    cJSON_AddStringToObject(edit, "type", "function");
    cJSON *edit_func = cJSON_CreateObject();
    cJSON_AddStringToObject(edit_func, "name", "Edit");
    cJSON_AddStringToObject(edit_func, "description",
        "Performs string replacements in files with optional regex and multi-replace support");
    cJSON *edit_params = cJSON_CreateObject();
    cJSON_AddStringToObject(edit_params, "type", "object");
    cJSON *edit_props = cJSON_CreateObject();
    cJSON *edit_path = cJSON_CreateObject();
    cJSON_AddStringToObject(edit_path, "type", "string");
    cJSON_AddStringToObject(edit_path, "description", "Path to the file to edit");
    cJSON_AddItemToObject(edit_props, "file_path", edit_path);
    cJSON *old_str = cJSON_CreateObject();
    cJSON_AddStringToObject(old_str, "type", "string");
    cJSON_AddStringToObject(old_str, "description",
        "String or regex pattern to search for (use_regex must be true for regex)");
    cJSON_AddItemToObject(edit_props, "old_string", old_str);
    cJSON *new_str = cJSON_CreateObject();
    cJSON_AddStringToObject(new_str, "type", "string");
    cJSON_AddStringToObject(new_str, "description", "Replacement string");
    cJSON_AddItemToObject(edit_props, "new_string", new_str);
    cJSON *replace_all = cJSON_CreateObject();
    cJSON_AddStringToObject(replace_all, "type", "boolean");
    cJSON_AddStringToObject(replace_all, "description",
        "If true, replace all occurrences; if false, replace only first occurrence (default: false)");
    cJSON_AddItemToObject(edit_props, "replace_all", replace_all);
    cJSON *use_regex = cJSON_CreateObject();
    cJSON_AddStringToObject(use_regex, "type", "boolean");
    cJSON_AddStringToObject(use_regex, "description",
        "If true, treat old_string as POSIX extended regex pattern (default: false)");
    cJSON_AddItemToObject(edit_props, "use_regex", use_regex);
    cJSON_AddItemToObject(edit_params, "properties", edit_props);
    cJSON *edit_req = cJSON_CreateArray();
    cJSON_AddItemToArray(edit_req, cJSON_CreateString("file_path"));
    cJSON_AddItemToArray(edit_req, cJSON_CreateString("old_string"));
    cJSON_AddItemToArray(edit_req, cJSON_CreateString("new_string"));
    cJSON_AddItemToObject(edit_params, "required", edit_req);
    cJSON_AddItemToObject(edit_func, "parameters", edit_params);
    cJSON_AddItemToObject(edit, "function", edit_func);
    cJSON_AddItemToArray(tool_array, edit);

    // Glob tool
    cJSON *glob_tool = cJSON_CreateObject();
    cJSON_AddStringToObject(glob_tool, "type", "function");
    cJSON *glob_func = cJSON_CreateObject();
    cJSON_AddStringToObject(glob_func, "name", "Glob");
    cJSON_AddStringToObject(glob_func, "description", "Finds files matching a pattern");
    cJSON *glob_params = cJSON_CreateObject();
    cJSON_AddStringToObject(glob_params, "type", "object");
    cJSON *glob_props = cJSON_CreateObject();
    cJSON *glob_pattern = cJSON_CreateObject();
    cJSON_AddStringToObject(glob_pattern, "type", "string");
    cJSON_AddStringToObject(glob_pattern, "description", "Glob pattern to match files against");
    cJSON_AddItemToObject(glob_props, "pattern", glob_pattern);
    cJSON_AddItemToObject(glob_params, "properties", glob_props);
    cJSON *glob_req = cJSON_CreateArray();
    cJSON_AddItemToArray(glob_req, cJSON_CreateString("pattern"));
    cJSON_AddItemToObject(glob_params, "required", glob_req);
    cJSON_AddItemToObject(glob_func, "parameters", glob_params);
    cJSON_AddItemToObject(glob_tool, "function", glob_func);
    cJSON_AddItemToArray(tool_array, glob_tool);

    // Grep tool
    cJSON *grep_tool = cJSON_CreateObject();
    cJSON_AddStringToObject(grep_tool, "type", "function");
    cJSON *grep_func = cJSON_CreateObject();
    cJSON_AddStringToObject(grep_func, "name", "Grep");
    cJSON_AddStringToObject(grep_func, "description",
        "Searches for patterns in files. Results limited to 100 matches by default "
        "(configurable via CLAUDE_C_GREP_MAX_RESULTS). Automatically excludes common "
        "build directories, dependencies, and binary files (.git, node_modules, build/, "
        "*.min.js, etc). Returns 'match_count' and 'warning' if truncated.");
    cJSON *grep_params = cJSON_CreateObject();
    cJSON_AddStringToObject(grep_params, "type", "object");
    cJSON *grep_props = cJSON_CreateObject();
    cJSON *grep_pattern = cJSON_CreateObject();
    cJSON_AddStringToObject(grep_pattern, "type", "string");
    cJSON_AddStringToObject(grep_pattern, "description", "Pattern to search for");
    cJSON_AddItemToObject(grep_props, "pattern", grep_pattern);
    cJSON *grep_path = cJSON_CreateObject();
    cJSON_AddStringToObject(grep_path, "type", "string");
    cJSON_AddStringToObject(grep_path, "description", "Path to search in (default: .)");
    cJSON_AddItemToObject(grep_props, "path", grep_path);
    cJSON_AddItemToObject(grep_params, "properties", grep_props);
    cJSON *grep_req = cJSON_CreateArray();
    cJSON_AddItemToArray(grep_req, cJSON_CreateString("pattern"));
    cJSON_AddItemToObject(grep_params, "required", grep_req);
    cJSON_AddItemToObject(grep_func, "parameters", grep_params);
    cJSON_AddItemToObject(grep_tool, "function", grep_func);
    cJSON_AddItemToArray(tool_array, grep_tool);

    // TodoWrite tool
    cJSON *todo_tool = cJSON_CreateObject();
    cJSON_AddStringToObject(todo_tool, "type", "function");
    cJSON *todo_func = cJSON_CreateObject();
    cJSON_AddStringToObject(todo_func, "name", "TodoWrite");
    cJSON_AddStringToObject(todo_func, "description",
        "Creates and updates a task list to track progress on multi-step tasks");
    cJSON *todo_params = cJSON_CreateObject();
    cJSON_AddStringToObject(todo_params, "type", "object");
    cJSON *todo_props = cJSON_CreateObject();

    // Define the todos array parameter
    cJSON *todos_array = cJSON_CreateObject();
    cJSON_AddStringToObject(todos_array, "type", "array");
    cJSON_AddStringToObject(todos_array, "description",
        "Array of todo items to display. Replaces the entire todo list.");

    // Define the items schema for the array
    cJSON *todos_items = cJSON_CreateObject();
    cJSON_AddStringToObject(todos_items, "type", "object");
    cJSON *item_props = cJSON_CreateObject();

    cJSON *content_prop = cJSON_CreateObject();
    cJSON_AddStringToObject(content_prop, "type", "string");
    cJSON_AddStringToObject(content_prop, "description",
        "Task description in imperative form (e.g., 'Run tests')");
    cJSON_AddItemToObject(item_props, "content", content_prop);

    cJSON *active_form_prop = cJSON_CreateObject();
    cJSON_AddStringToObject(active_form_prop, "type", "string");
    cJSON_AddStringToObject(active_form_prop, "description",
        "Task description in present continuous form (e.g., 'Running tests')");
    cJSON_AddItemToObject(item_props, "activeForm", active_form_prop);

    cJSON *status_prop = cJSON_CreateObject();
    cJSON_AddStringToObject(status_prop, "type", "string");
    cJSON *status_enum = cJSON_CreateArray();
    cJSON_AddItemToArray(status_enum, cJSON_CreateString("pending"));
    cJSON_AddItemToArray(status_enum, cJSON_CreateString("in_progress"));
    cJSON_AddItemToArray(status_enum, cJSON_CreateString("completed"));
    cJSON_AddItemToObject(status_prop, "enum", status_enum);
    cJSON_AddStringToObject(status_prop, "description",
        "Current status of the task");
    cJSON_AddItemToObject(item_props, "status", status_prop);

    cJSON_AddItemToObject(todos_items, "properties", item_props);
    cJSON *item_required = cJSON_CreateArray();
    cJSON_AddItemToArray(item_required, cJSON_CreateString("content"));
    cJSON_AddItemToArray(item_required, cJSON_CreateString("activeForm"));
    cJSON_AddItemToArray(item_required, cJSON_CreateString("status"));
    cJSON_AddItemToObject(todos_items, "required", item_required);

    cJSON_AddItemToObject(todos_array, "items", todos_items);
    cJSON_AddItemToObject(todo_props, "todos", todos_array);

    cJSON_AddItemToObject(todo_params, "properties", todo_props);
    cJSON *todo_req = cJSON_CreateArray();
    cJSON_AddItemToArray(todo_req, cJSON_CreateString("todos"));
    cJSON_AddItemToObject(todo_params, "required", todo_req);
    cJSON_AddItemToObject(todo_func, "parameters", todo_params);
    cJSON_AddItemToObject(todo_tool, "function", todo_func);

    // Add cache_control to the last tool (TodoWrite) if caching is enabled
    // This is the second cache breakpoint (tool definitions)
    if (enable_caching) {
        add_cache_control(todo_tool);
    }

    cJSON_AddItemToArray(tool_array, todo_tool);

#ifndef TEST_BUILD
    // Add MCP tools if MCP is enabled and configured
    if (state && state->mcp_config && mcp_is_enabled()) {
        LOG_DEBUG("get_tool_definitions: Adding MCP tools to tool definitions");

        // 1) Dynamic MCP tools discovered from servers
        cJSON *mcp_tools = mcp_get_all_tools(state->mcp_config);
        if (mcp_tools && cJSON_IsArray(mcp_tools)) {
            int mcp_tool_count = cJSON_GetArraySize(mcp_tools);
            LOG_DEBUG("get_tool_definitions: Found %d dynamic MCP tools", mcp_tool_count);
            cJSON *t = NULL;
            int idx = 0;
            cJSON_ArrayForEach(t, mcp_tools) {
                // Each t is already a full Claude tool definition object
                cJSON *name_obj = cJSON_GetObjectItem(t, "name");
                const char *tool_name = name_obj && cJSON_IsString(name_obj) ? name_obj->valuestring : "unknown";
                LOG_DEBUG("get_tool_definitions: Adding dynamic MCP tool %d: '%s'", idx, tool_name);
                cJSON_AddItemToArray(tool_array, cJSON_Duplicate(t, 1));
                idx++;
            }
            cJSON_Delete(mcp_tools);
        } else {
            LOG_DEBUG("get_tool_definitions: No dynamic MCP tools found");
        }

        // 2) Built-in helper tools for MCP resources and generic invocation
        LOG_DEBUG("get_tool_definitions: Adding built-in MCP resource tools");

        // ListMcpResources tool
        cJSON *list_res_tool = cJSON_CreateObject();
        cJSON_AddStringToObject(list_res_tool, "type", "function");
        cJSON *list_res_func = cJSON_CreateObject();
        cJSON_AddStringToObject(list_res_func, "name", "ListMcpResources");
        cJSON_AddStringToObject(list_res_func, "description",
            "Lists available resources from configured MCP servers. "
            "Each resource object includes a 'server' field indicating which server it's from.");
        cJSON *list_res_params = cJSON_CreateObject();
        cJSON_AddStringToObject(list_res_params, "type", "object");
        cJSON *list_res_props = cJSON_CreateObject();
        cJSON *server_prop = cJSON_CreateObject();
        cJSON_AddStringToObject(server_prop, "type", "string");
        cJSON_AddStringToObject(server_prop, "description",
            "Optional server name to filter resources by. If not provided, resources from all servers will be returned.");
        cJSON_AddItemToObject(list_res_props, "server", server_prop);
        cJSON_AddItemToObject(list_res_params, "properties", list_res_props);
        cJSON_AddItemToObject(list_res_func, "parameters", list_res_params);
        cJSON_AddItemToObject(list_res_tool, "function", list_res_func);
        cJSON_AddItemToArray(tool_array, list_res_tool);

        // ReadMcpResource tool
        cJSON *read_res_tool = cJSON_CreateObject();
        cJSON_AddStringToObject(read_res_tool, "type", "function");
        cJSON *read_res_func = cJSON_CreateObject();
        cJSON_AddStringToObject(read_res_func, "name", "ReadMcpResource");
        cJSON_AddStringToObject(read_res_func, "description",
            "Reads a specific resource from an MCP server, identified by server name and resource URI.");
        cJSON *read_res_params = cJSON_CreateObject();
        cJSON_AddStringToObject(read_res_params, "type", "object");
        cJSON *read_res_props = cJSON_CreateObject();
        cJSON *read_server_prop = cJSON_CreateObject();
        cJSON_AddStringToObject(read_server_prop, "type", "string");
        cJSON_AddStringToObject(read_server_prop, "description", "The name of the MCP server to read from");
        cJSON_AddItemToObject(read_res_props, "server", read_server_prop);
        cJSON *uri_prop = cJSON_CreateObject();
        cJSON_AddStringToObject(uri_prop, "type", "string");
        cJSON_AddStringToObject(uri_prop, "description", "The URI of the resource to read");
        cJSON_AddItemToObject(read_res_props, "uri", uri_prop);
        cJSON_AddItemToObject(read_res_params, "properties", read_res_props);
        cJSON *read_res_req = cJSON_CreateArray();
        cJSON_AddItemToArray(read_res_req, cJSON_CreateString("server"));
        cJSON_AddItemToArray(read_res_req, cJSON_CreateString("uri"));
        cJSON_AddItemToObject(read_res_params, "required", read_res_req);
        cJSON_AddItemToObject(read_res_func, "parameters", read_res_params);
        cJSON_AddItemToObject(read_res_tool, "function", read_res_func);
        cJSON_AddItemToArray(tool_array, read_res_tool);

        // CallMcpTool tool (generic MCP tool invoker)
        cJSON *call_tool = cJSON_CreateObject();
        cJSON_AddStringToObject(call_tool, "type", "function");
        cJSON *call_func = cJSON_CreateObject();
        cJSON_AddStringToObject(call_func, "name", "CallMcpTool");
        cJSON_AddStringToObject(call_func, "description",
            "Calls a specific MCP tool by server and tool name with JSON arguments.");
        cJSON *call_params = cJSON_CreateObject();
        cJSON_AddStringToObject(call_params, "type", "object");
        cJSON *call_props = cJSON_CreateObject();
        cJSON *call_server_prop = cJSON_CreateObject();
        cJSON_AddStringToObject(call_server_prop, "type", "string");
        cJSON_AddStringToObject(call_server_prop, "description", "The MCP server name (as in config)");
        cJSON_AddItemToObject(call_props, "server", call_server_prop);
        cJSON *call_tool_prop = cJSON_CreateObject();
        cJSON_AddStringToObject(call_tool_prop, "type", "string");
        cJSON_AddStringToObject(call_tool_prop, "description", "The tool name exposed by the server");
        cJSON_AddItemToObject(call_props, "tool", call_tool_prop);
        cJSON *call_args_prop = cJSON_CreateObject();
        cJSON_AddStringToObject(call_args_prop, "type", "object");
        cJSON_AddStringToObject(call_args_prop, "description", "Arguments object per the tool's JSON schema");
        cJSON_AddItemToObject(call_props, "arguments", call_args_prop);
        cJSON_AddItemToObject(call_params, "properties", call_props);
        cJSON *call_req = cJSON_CreateArray();
        cJSON_AddItemToArray(call_req, cJSON_CreateString("server"));
        cJSON_AddItemToArray(call_req, cJSON_CreateString("tool"));
        cJSON_AddItemToObject(call_params, "required", call_req);
        cJSON_AddItemToObject(call_func, "parameters", call_params);
        cJSON_AddItemToObject(call_tool, "function", call_func);
        cJSON_AddItemToArray(tool_array, call_tool);

        LOG_INFO("Added MCP resource tools (ListMcpResources, ReadMcpResource)");
    }
#else
    (void)state;  // Suppress unused parameter warning in test builds
#endif

    return tool_array;
}

// ============================================================================
// API Client
// ============================================================================

// Helper: Check if prompt caching is enabled
static int is_prompt_caching_enabled(void) {
    const char *disable_cache = getenv("DISABLE_PROMPT_CACHING");
    if (disable_cache && (strcmp(disable_cache, "1") == 0 ||
                          strcmp(disable_cache, "true") == 0 ||
                          strcmp(disable_cache, "TRUE") == 0)) {
        return 0;
    }
    return 1;
}

// Helper: Add cache_control to a JSON object (for content blocks)
void add_cache_control(cJSON *obj) {
    cJSON *cache_ctrl = cJSON_CreateObject();
    cJSON_AddStringToObject(cache_ctrl, "type", "ephemeral");
    cJSON_AddItemToObject(obj, "cache_control", cache_ctrl);
}

/**
 * Build request JSON from conversation state (in OpenAI format)
 * This is called by providers to get the request body
 * Returns: Newly allocated JSON string (caller must free), or NULL on error
 */
char* build_request_json_from_state(ConversationState *state) {
    if (!state) {
        LOG_ERROR("ConversationState is NULL");
        return NULL;
    }

    if (conversation_state_lock(state) != 0) {
        return NULL;
    }

    char *json_str = NULL;

    // Check if prompt caching is enabled
    int enable_caching = is_prompt_caching_enabled();
    LOG_DEBUG("Building request (caching: %s, messages: %d)",
              enable_caching ? "enabled" : "disabled", state->count);

    // Build request body
    cJSON *request = cJSON_CreateObject();
    if (!request) {
        LOG_ERROR("Failed to allocate request object");
        goto unlock;
    }

    cJSON_AddStringToObject(request, "model", state->model);
    cJSON_AddNumberToObject(request, "max_completion_tokens", MAX_TOKENS);

    // Add messages in OpenAI format
    cJSON *messages_array = cJSON_CreateArray();
    if (!messages_array) {
        LOG_ERROR("Failed to allocate messages array");
        goto unlock;
    }
    for (int i = 0; i < state->count; i++) {
        cJSON *msg = cJSON_CreateObject();
        if (!msg) {
            LOG_ERROR("Failed to allocate message object");
            goto unlock;
        }

        // Determine role
        const char *role;
        if (state->messages[i].role == MSG_SYSTEM) {
            role = "system";
        } else if (state->messages[i].role == MSG_USER) {
            role = "user";
        } else {
            role = "assistant";
        }
        cJSON_AddStringToObject(msg, "role", role);

        // Determine if this is one of the last 3 messages (for cache breakpoint)
        // We want to cache the last few messages to speed up subsequent turns
        int is_recent_message = (i >= state->count - 3) && enable_caching;

        // Build content based on message type
        if (state->messages[i].role == MSG_SYSTEM) {
            // System messages: use content array with cache_control if enabled
            if (state->messages[i].content_count > 0 &&
                state->messages[i].contents[0].type == INTERNAL_TEXT) {

                // For system messages, use content array to support cache_control
                cJSON *content_array = cJSON_CreateArray();
                cJSON *text_block = cJSON_CreateObject();
                cJSON_AddStringToObject(text_block, "type", "text");
                cJSON_AddStringToObject(text_block, "text", state->messages[i].contents[0].text);

                // Add cache_control to system message if caching is enabled
                // This is the first cache breakpoint (system prompt)
                if (enable_caching) {
                    add_cache_control(text_block);
                }

                cJSON_AddItemToArray(content_array, text_block);
                cJSON_AddItemToObject(msg, "content", content_array);
            }
        } else if (state->messages[i].role == MSG_USER) {
            // User messages: check if it's tool results or plain text
            int has_tool_results = 0;
            for (int j = 0; j < state->messages[i].content_count; j++) {
                if (state->messages[i].contents[j].type == INTERNAL_TOOL_RESPONSE) {
                    has_tool_results = 1;
                    break;
                }
            }

            if (has_tool_results) {
                // For tool results, we need to add them as "tool" role messages
                for (int j = 0; j < state->messages[i].content_count; j++) {
                    InternalContent *cb = &state->messages[i].contents[j];
                    if (cb->type == INTERNAL_TOOL_RESPONSE) {
                        cJSON *tool_msg = cJSON_CreateObject();
                        cJSON_AddStringToObject(tool_msg, "role", "tool");
                        cJSON_AddStringToObject(tool_msg, "tool_call_id", cb->tool_id);
                        // Convert result to string
                        char *result_str = cJSON_PrintUnformatted(cb->tool_output);
                        cJSON_AddStringToObject(tool_msg, "content", result_str);
                        free(result_str);
                        cJSON_AddItemToArray(messages_array, tool_msg);
                    }
                }
                // Free the msg object we created but won't use
                cJSON_Delete(msg);
                continue; // Skip adding the user message itself
            } else {
                // Regular user text message
                if (state->messages[i].content_count > 0 &&
                    state->messages[i].contents[0].type == INTERNAL_TEXT) {

                    // Use content array for recent messages to support cache_control
                    if (is_recent_message) {
                        cJSON *content_array = cJSON_CreateArray();
                        cJSON *text_block = cJSON_CreateObject();
                        cJSON_AddStringToObject(text_block, "type", "text");
                        cJSON_AddStringToObject(text_block, "text", state->messages[i].contents[0].text);

                        // Add cache_control to the last user message
                        if (i == state->count - 1) {
                            add_cache_control(text_block);
                        }

                        cJSON_AddItemToArray(content_array, text_block);
                        cJSON_AddItemToObject(msg, "content", content_array);
                    } else {
                        // For older messages, use simple string content
                        cJSON_AddStringToObject(msg, "content", state->messages[i].contents[0].text);
                    }
                }
            }
        } else {
            // Assistant messages
            cJSON *tool_calls = NULL;
            char *text_content = NULL;

            for (int j = 0; j < state->messages[i].content_count; j++) {
                InternalContent *cb = &state->messages[i].contents[j];

                if (cb->type == INTERNAL_TEXT) {
                    text_content = cb->text;
                } else if (cb->type == INTERNAL_TOOL_CALL) {
                    if (!tool_calls) {
                        tool_calls = cJSON_CreateArray();
                    }
                    cJSON *tool_call = cJSON_CreateObject();
                    cJSON_AddStringToObject(tool_call, "id", cb->tool_id);
                    cJSON_AddStringToObject(tool_call, "type", "function");
                    cJSON *function = cJSON_CreateObject();
                    cJSON_AddStringToObject(function, "name", cb->tool_name);
                    char *args_str = cJSON_PrintUnformatted(cb->tool_params);
                    cJSON_AddStringToObject(function, "arguments", args_str);
                    free(args_str);
                    cJSON_AddItemToObject(tool_call, "function", function);
                    cJSON_AddItemToArray(tool_calls, tool_call);
                }
            }

            // Add content (may be null if only tool calls)
            if (text_content) {
                cJSON_AddStringToObject(msg, "content", text_content);
            } else {
                cJSON_AddNullToObject(msg, "content");
            }

            if (tool_calls) {
                cJSON_AddItemToObject(msg, "tool_calls", tool_calls);
            }
        }

        cJSON_AddItemToArray(messages_array, msg);
    }

    cJSON_AddItemToObject(request, "messages", messages_array);

    // Add tools with cache_control support (including MCP tools if available)
    cJSON *tool_defs = get_tool_definitions(state, enable_caching);
    cJSON_AddItemToObject(request, "tools", tool_defs);

    conversation_state_unlock(state);
    state = NULL;

    json_str = cJSON_PrintUnformatted(request);
    cJSON_Delete(request);

    LOG_DEBUG("Request built successfully (size: %zu bytes)", json_str ? strlen(json_str) : 0);
    return json_str;

unlock:
    conversation_state_unlock(state);
    if (request) {
        cJSON_Delete(request);
    }
    return NULL;
}

// ============================================================================
// API Response Management
// ============================================================================

/**
 * Free an ApiResponse structure and all its owned resources
 */
void api_response_free(ApiResponse *response) {
    if (!response) return;

    // Free assistant message text
    free(response->message.text);

    // Free tool calls
    if (response->tools) {
        for (int i = 0; i < response->tool_count; i++) {
            free(response->tools[i].id);
            free(response->tools[i].name);
            if (response->tools[i].parameters) {
                cJSON_Delete(response->tools[i].parameters);
            }
        }
        free(response->tools);
    }

    // Free raw response
    if (response->raw_response) {
        cJSON_Delete(response->raw_response);
    }

    free(response);
}

// ============================================================================
// API Call Logic
// ============================================================================

/**
 * Call API with retry logic (generic wrapper around provider->call_api)
 * Handles exponential backoff for retryable errors
 * Returns: ApiResponse or NULL on error
 */
static ApiResponse* call_api_with_retries(ConversationState *state) {
    if (!state) {
        LOG_ERROR("Invalid conversation state");
        return NULL;
    }

    // Lazy-initialize provider to avoid blocking initial TUI render
    if (!state->provider) {
        LOG_INFO("Initializing API provider in background context...");
        ProviderInitResult provider_result;
        provider_init(state->model, state->api_key, &provider_result);
        if (!provider_result.provider) {
            const char *msg = provider_result.error_message ? provider_result.error_message : "unknown error";
            LOG_ERROR("Provider initialization failed: %s", msg);
            print_error("Failed to initialize API provider. Check configuration.");
            free(provider_result.error_message);
            free(provider_result.api_url);
            return NULL;
        }

        // Transfer ownership to state and update API URL
        if (state->api_url) {
            free(state->api_url);
        }
        state->api_url = provider_result.api_url;
        state->provider = provider_result.provider;
        free(provider_result.error_message);

        LOG_INFO("Provider initialized: %s, API URL: %s",
                 state->provider->name, state->api_url ? state->api_url : "(null)");
    }

    int attempt_num = 1;
    int backoff_ms = INITIAL_BACKOFF_MS;

    struct timespec call_start, call_end, retry_start;
    clock_gettime(CLOCK_MONOTONIC, &call_start);
    retry_start = call_start;

    LOG_DEBUG("Starting API call (provider: %s, model: %s)",
              state->provider->name, state->model);

    while (1) {
        // Check for interrupt request
        if (state->interrupt_requested) {
            LOG_INFO("API call interrupted by user request");
            print_error("Operation interrupted by user");
            return NULL;
        }

        // Check if we've exceeded max retry duration
        struct timespec now;
        clock_gettime(CLOCK_MONOTONIC, &now);
        long elapsed_ms = (now.tv_sec - retry_start.tv_sec) * 1000 +
                         (now.tv_nsec - retry_start.tv_nsec) / 1000000;

        if (attempt_num > 1 && elapsed_ms >= state->max_retry_duration_ms) {
            LOG_ERROR("Maximum retry duration (%d ms) exceeded after %d attempts",
                     state->max_retry_duration_ms, attempt_num - 1);
            print_error("Maximum retry duration exceeded");
            return NULL;
        }

        // Call provider's single-attempt API call
        LOG_DEBUG("API call attempt %d (elapsed: %ld ms)", attempt_num, elapsed_ms);
        ApiCallResult result = state->provider->call_api(state->provider, state);

        // Success case
        if (result.response) {
            clock_gettime(CLOCK_MONOTONIC, &call_end);
            long total_ms = (call_end.tv_sec - call_start.tv_sec) * 1000 +
                           (call_end.tv_nsec - call_start.tv_nsec) / 1000000;

            LOG_INFO("API call succeeded (duration: %ld ms, provider duration: %ld ms, attempts: %d, auth_refreshed: %s)",
                     total_ms, result.duration_ms, attempt_num,
                     result.auth_refreshed ? "yes" : "no");

            // Log success to persistence
            if (state->persistence_db && result.raw_response) {
                // Tool count is already available in the ApiResponse
                int tool_count = result.response->tool_count;

                persistence_log_api_call(
                    state->persistence_db,
                    state->session_id,
                    state->api_url,
                    result.request_json ? result.request_json : "(request not available)",
                    result.raw_response,
                    state->model,
                    "success",
                    (int)result.http_status,
                    NULL,
                    result.duration_ms,
                    tool_count
                );
            }

            // Cleanup and return
            free(result.raw_response);
            free(result.request_json);
            free(result.error_message);
            return result.response;
        }

        // Error case - check if retryable
        LOG_WARN("API call failed (attempt %d): %s (HTTP %ld, retryable: %s)",
                 attempt_num,
                 result.error_message ? result.error_message : "(unknown)",
                 result.http_status,
                 result.is_retryable ? "yes" : "no");

        // Log error to persistence
        if (state->persistence_db) {
            persistence_log_api_call(
                state->persistence_db,
                state->session_id,
                state->api_url,
                result.request_json ? result.request_json : "(request not available)",
                result.raw_response,
                state->model,
                "error",
                (int)result.http_status,
                result.error_message,
                result.duration_ms,
                0
            );
        }

        // Check if we should retry
        if (!result.is_retryable) {
            // Non-retryable error
            char error_msg[512];
            snprintf(error_msg, sizeof(error_msg),
                    "API call failed: %s (HTTP %ld)",
                    result.error_message ? result.error_message : "unknown error",
                    result.http_status);
            print_error(error_msg);

            free(result.raw_response);
            free(result.request_json);
            free(result.error_message);
            return NULL;
        }

        // Calculate backoff with jitter (0-25% reduction)
        int jitter = rand() % (backoff_ms / 4);
        int delay_ms = backoff_ms - jitter;

        // Check if this delay would exceed max retry duration
        clock_gettime(CLOCK_MONOTONIC, &now);
        elapsed_ms = (now.tv_sec - retry_start.tv_sec) * 1000 +
                    (now.tv_nsec - retry_start.tv_nsec) / 1000000;
        long remaining_ms = state->max_retry_duration_ms - elapsed_ms;

        if (delay_ms > remaining_ms) {
            delay_ms = (int)remaining_ms;
            if (delay_ms <= 0) {
                LOG_ERROR("Maximum retry duration (%d ms) exceeded", state->max_retry_duration_ms);
                print_error("Maximum retry duration exceeded");
                free(result.raw_response);
                free(result.request_json);
                free(result.error_message);
                return NULL;
            }
        }

        // Display retry message to user
        char retry_msg[512];
        const char *error_type = (result.http_status == 429) ? "Rate limit" :
                                (result.http_status == 408) ? "Request timeout" :
                                (result.http_status >= 500) ? "Server error" : "Error";
        snprintf(retry_msg, sizeof(retry_msg),
                "%s - retrying in %d ms... (attempt %d)",
                error_type, delay_ms, attempt_num + 1);
        print_error(retry_msg);

        LOG_INFO("Retrying after %d ms (elapsed: %ld ms, remaining: %ld ms)",
                delay_ms, elapsed_ms, remaining_ms);

        // Sleep and retry
        usleep((useconds_t)(delay_ms * 1000));
        backoff_ms = (int)(backoff_ms * BACKOFF_MULTIPLIER);
        if (backoff_ms > MAX_BACKOFF_MS) {
            backoff_ms = MAX_BACKOFF_MS;
        }

        free(result.raw_response);
        free(result.request_json);
        free(result.error_message);
        attempt_num++;
    }
}

/**
 * Main API call entry point
 */
static ApiResponse* call_api(ConversationState *state) {
    return call_api_with_retries(state);
}


// ============================================================================
// Context Building - Environment and Git Information
// ============================================================================

// Get current date in YYYY-MM-DD format
static char* get_current_date(void) {
    time_t now = time(NULL);
    struct tm *tm_info = localtime(&now);

    char *date = malloc(11); // "YYYY-MM-DD\0"
    if (!date) return NULL;

    strftime(date, 11, "%Y-%m-%d", tm_info);
    return date;
}

// Check if current directory is a git repository
static int is_git_repo(const char *working_dir) {
    char git_path[PATH_MAX];
    snprintf(git_path, sizeof(git_path), "%s/.git", working_dir);

    struct stat st;
    return (stat(git_path, &st) == 0);
}

// Execute git command and return output
static char* exec_git_command(const char *command) {
    FILE *fp = popen(command, "r");
    if (!fp) return NULL;

    char *output = NULL;
    size_t output_size = 0;
    char buffer[1024];

    while (fgets(buffer, sizeof(buffer), fp)) {
        size_t len = strlen(buffer);
        char *new_output = realloc(output, output_size + len + 1);
        if (!new_output) {
            free(output);
            pclose(fp);
            return NULL;
        }
        output = new_output;
        memcpy(output + output_size, buffer, len);
        output_size += len;
        output[output_size] = '\0';
    }

    pclose(fp);

    // Trim trailing newline
    if (output && output_size > 0 && output[output_size-1] == '\n') {
        output[output_size-1] = '\0';
    }

    return output;
}

// Get git status information
static char* get_git_status(const char *working_dir) {
    if (!is_git_repo(working_dir)) {
        return NULL;
    }

    // Get current branch
    char *branch = exec_git_command("git rev-parse --abbrev-ref HEAD 2>/dev/null");
    if (!branch) branch = strdup("unknown");

    // Get git status (clean or modified)
    char *status_output = exec_git_command("git status --porcelain 2>/dev/null");
    const char *status = (status_output && strlen(status_output) > 0) ? "modified" : "clean";

    // Get recent commits (last 5)
    char *commits = exec_git_command("git log --oneline -5 2>/dev/null");
    if (!commits) commits = strdup("(no commits)");

    // Build the gitStatus block
    size_t total_size = 1024 + strlen(branch) + strlen(status) + strlen(commits);
    char *git_status = malloc(total_size);
    if (!git_status) {
        free(branch);
        free(status_output);
        free(commits);
        return NULL;
    }

    snprintf(git_status, total_size,
        "gitStatus: This is the git status at the start of the conversation. "
        "Note that this status is a snapshot in time, and will not update during the conversation.\n"
        "Current branch: %s\n\n"
        "Main branch (you will usually use this for PRs): \n\n"
        "Status:\n(%s)\n\n"
        "Recent commits:\n%s",
        branch, status, commits);

    free(branch);
    free(status_output);
    free(commits);

    return git_status;
}

// Get OS/Platform information
static char* get_os_version(void) {
    char *os_version = exec_git_command("uname -sr 2>/dev/null");
    if (!os_version) {
        os_version = strdup("Unknown");
    }
    return os_version;
}

static const char* get_platform(void) {
#ifdef __APPLE__
    return "darwin";
#elif defined(__linux__)
    return "linux";
#elif defined(_WIN32) || defined(_WIN64)
    return "win32";
#elif defined(__FreeBSD__)
    return "freebsd";
#elif defined(__OpenBSD__)
    return "openbsd";
#else
    return "unknown";
#endif
}

// Read CLAUDE.md from working directory if it exists
static char* read_claude_md(const char *working_dir) {
    char claude_md_path[PATH_MAX];
    snprintf(claude_md_path, sizeof(claude_md_path), "%s/CLAUDE.md", working_dir);

    // Check if file exists
    struct stat st;
    if (stat(claude_md_path, &st) != 0) {
        return NULL; // File doesn't exist
    }

    // Read the file
    FILE *f = fopen(claude_md_path, "r");
    if (!f) {
        return NULL;
    }

    // Allocate buffer based on file size
    size_t file_size = (size_t)st.st_size;
    char *content = malloc(file_size + 1);
    if (!content) {
        fclose(f);
        return NULL;
    }

    size_t read_size = fread(content, 1, file_size, f);
    fclose(f);

    if (read_size != file_size) {
        free(content);
        return NULL;
    }

    content[file_size] = '\0';
    return content;
}

// Build complete system prompt with environment context
char* build_system_prompt(ConversationState *state) {
    const char *working_dir = state->working_dir;
    char *date = get_current_date();
    const char *platform = get_platform();
    char *os_version = get_os_version();
    int is_git = is_git_repo(working_dir);
    char *git_status = is_git ? get_git_status(working_dir) : NULL;
    char *claude_md = read_claude_md(working_dir);

    // Calculate required buffer size
    size_t prompt_size = 2048; // Base size for the prompt template
    if (git_status) prompt_size += strlen(git_status);
    if (claude_md) prompt_size += strlen(claude_md) + 512; // Extra space for formatting

    // Add space for additional directories
    for (int i = 0; i < state->additional_dirs_count; i++) {
        prompt_size += strlen(state->additional_dirs[i]) + 4; // path + ", " separator
    }

    char *prompt = malloc(prompt_size);
    if (!prompt) {
        free(date);
        free(os_version);
        free(git_status);
        return NULL;
    }

    // Build the system prompt with additional directories
    int offset = snprintf(prompt, prompt_size,
        "Here is useful information about the environment you are running in:\n"
        "<env>\n"
        "Working directory: %s\n"
        "Additional working directories: ",
        working_dir);

    // Add additional directories
    if (state->additional_dirs_count > 0) {
        for (int i = 0; i < state->additional_dirs_count; i++) {
            if (i > 0) {
                offset += snprintf(prompt + offset, prompt_size - (size_t)offset, ", ");
            }
            offset += snprintf(prompt + offset, prompt_size - (size_t)offset, "%s", state->additional_dirs[i]);
        }
    }
    offset += snprintf(prompt + offset, prompt_size - (size_t)offset, "\n");

    offset += snprintf(prompt + offset, prompt_size - (size_t)offset,
        "Is directory a git repo: %s\n"
        "Platform: %s\n"
        "OS Version: %s\n"
        "Today's date: %s\n"
        "</env>\n",
        is_git ? "Yes" : "No",
        platform,
        os_version,
        date);

    // Add git status if available
    if (git_status && offset < (int)prompt_size) {
        offset += snprintf(prompt + offset, prompt_size - (size_t)offset, "\n%s\n", git_status);
    }

    // Add CLAUDE.md content if available
    if (claude_md && offset < (int)prompt_size) {
        offset += snprintf(prompt + offset, prompt_size - (size_t)offset,
            "\n<system-reminder>\n"
            "As you answer the user's questions, you can use the following context:\n"
            "# claudeMd\n"
            "Codebase and user instructions are shown below. Be sure to adhere to these instructions. "
            "IMPORTANT: These instructions OVERRIDE any default behavior and you MUST follow them exactly as written.\n\n"
            "Contents of %s/CLAUDE.md (project instructions, checked into the codebase):\n\n"
            "%s\n\n"
            "      IMPORTANT: this context may or may not be relevant to your tasks. "
            "You should not respond to this context unless it is highly relevant to your task.\n"
            "</system-reminder>\n",
            working_dir, claude_md);
    }

    free(date);
    free(os_version);
    free(git_status);
    free(claude_md);

    (void)offset; // Suppress unused variable warning after final snprintf

    return prompt;
}

// ============================================================================
// Message Management
// ============================================================================

int conversation_state_init(ConversationState *state) {
    if (!state) {
        return -1;
    }

    if (state->conv_mutex_initialized) {
        return 0;
    }

    if (pthread_mutex_init(&state->conv_mutex, NULL) != 0) {
        LOG_ERROR("Failed to initialize conversation mutex");
        return -1;
    }

    state->conv_mutex_initialized = 1;
    state->interrupt_requested = 0;  // Initialize interrupt flag
    return 0;
}

void conversation_state_destroy(ConversationState *state) {
    if (!state || !state->conv_mutex_initialized) {
        return;
    }

    pthread_mutex_destroy(&state->conv_mutex);
    state->conv_mutex_initialized = 0;
}

int conversation_state_lock(ConversationState *state) {
    if (!state) {
        return -1;
    }

    if (!state->conv_mutex_initialized) {
        if (conversation_state_init(state) != 0) {
            return -1;
        }
    }

    if (pthread_mutex_lock(&state->conv_mutex) != 0) {
        LOG_ERROR("Failed to lock conversation mutex");
        return -1;
    }
    return 0;
}

void conversation_state_unlock(ConversationState *state) {
    if (!state || !state->conv_mutex_initialized) {
        return;
    }
    pthread_mutex_unlock(&state->conv_mutex);
}

static void add_system_message(ConversationState *state, const char *text) {
    if (conversation_state_lock(state) != 0) {
        return;
    }

    if (state->count >= MAX_MESSAGES) {
        LOG_ERROR("Maximum message count reached");
        conversation_state_unlock(state);
        return;
    }

    InternalMessage *msg = &state->messages[state->count++];
    msg->role = MSG_SYSTEM;
    msg->contents = calloc(1, sizeof(InternalContent));
    if (!msg->contents) {
        LOG_ERROR("Failed to allocate memory for message content");
        state->count--;
        return;
    }
    msg->content_count = 1;
    // calloc already zeros memory, but explicitly set for analyzer
    msg->contents[0].type = INTERNAL_TEXT;
    msg->contents[0].text = NULL;
    msg->contents[0].tool_id = NULL;
    msg->contents[0].tool_name = NULL;
    msg->contents[0].tool_params = NULL;
    msg->contents[0].tool_output = NULL;

    msg->contents[0].text = strdup(text);
    if (!msg->contents[0].text) {
        LOG_ERROR("Failed to duplicate message text");
        free(msg->contents);
        msg->contents = NULL;
        state->count--;
        conversation_state_unlock(state);
        return;
    }

    conversation_state_unlock(state);
}

void add_user_message(ConversationState *state, const char *text) {
    if (conversation_state_lock(state) != 0) {
        return;
    }

    if (state->count >= MAX_MESSAGES) {
        LOG_ERROR("Maximum message count reached");
        conversation_state_unlock(state);
        return;
    }

    InternalMessage *msg = &state->messages[state->count++];
    msg->role = MSG_USER;
    msg->contents = calloc(1, sizeof(InternalContent));
    if (!msg->contents) {
        LOG_ERROR("Failed to allocate memory for message content");
        state->count--; // Rollback count increment
        return;
    }
    msg->content_count = 1;
    // calloc already zeros memory, but explicitly set for analyzer
    msg->contents[0].type = INTERNAL_TEXT;
    msg->contents[0].text = NULL;
    msg->contents[0].tool_id = NULL;
    msg->contents[0].tool_name = NULL;
    msg->contents[0].tool_params = NULL;
    msg->contents[0].tool_output = NULL;

    msg->contents[0].text = strdup(text);
    if (!msg->contents[0].text) {
        LOG_ERROR("Failed to duplicate message text");
        free(msg->contents);
        msg->contents = NULL;
        state->count--; // Rollback count increment
        conversation_state_unlock(state);
        return;
    }

    conversation_state_unlock(state);
}

// Parse OpenAI message format and add to conversation
static void add_assistant_message_openai(ConversationState *state, cJSON *message) {
    if (conversation_state_lock(state) != 0) {
        return;
    }

    if (state->count >= MAX_MESSAGES) {
        LOG_ERROR("Maximum message count reached");
        conversation_state_unlock(state);
        return;
    }

    InternalMessage *msg = &state->messages[state->count++];
    msg->role = MSG_ASSISTANT;

    // Count content blocks (text + tool calls)
    int content_count = 0;
    cJSON *content = cJSON_GetObjectItem(message, "content");
    cJSON *tool_calls = cJSON_GetObjectItem(message, "tool_calls");

    if (content && cJSON_IsString(content) && content->valuestring) {
        content_count++;
    }

    // Count VALID tool calls (those with 'function' field)
    int tool_calls_count = 0;
    if (tool_calls && cJSON_IsArray(tool_calls)) {
        int array_size = cJSON_GetArraySize(tool_calls);
        for (int i = 0; i < array_size; i++) {
            cJSON *tool_call = cJSON_GetArrayItem(tool_calls, i);
            cJSON *function = cJSON_GetObjectItem(tool_call, "function");
            cJSON *id = cJSON_GetObjectItem(tool_call, "id");
            if (function && id && cJSON_IsString(id)) {
                tool_calls_count++;
            } else {
                LOG_WARN("Skipping malformed tool_call at index %d (missing 'function' or 'id' field)", i);
            }
        }
        content_count += tool_calls_count;
    }

    // Ensure we have at least some content
    if (content_count == 0) {
        LOG_WARN("Assistant message has no content");
        state->count--; // Rollback count increment
        conversation_state_unlock(state);
        return;
    }

    msg->contents = calloc((size_t)content_count, sizeof(InternalContent));
    if (!msg->contents) {
        LOG_ERROR("Failed to allocate memory for message content");
        state->count--; // Rollback count increment
        conversation_state_unlock(state);
        return;
    }
    msg->content_count = content_count;

    int idx = 0;

    // Add text content if present
    if (content && cJSON_IsString(content) && content->valuestring) {
        msg->contents[idx].type = INTERNAL_TEXT;
        msg->contents[idx].text = strdup(content->valuestring);
        if (!msg->contents[idx].text) {
            LOG_ERROR("Failed to duplicate message text");
            free(msg->contents);
            msg->contents = NULL;
            state->count--;
            conversation_state_unlock(state);
            return;
        }
        idx++;
    }

    // Add tool calls if present
    if (tool_calls && cJSON_IsArray(tool_calls)) {
        int array_size = cJSON_GetArraySize(tool_calls);
        for (int i = 0; i < array_size; i++) {
            cJSON *tool_call = cJSON_GetArrayItem(tool_calls, i);
            cJSON *id = cJSON_GetObjectItem(tool_call, "id");
            cJSON *function = cJSON_GetObjectItem(tool_call, "function");

            // Skip malformed tool calls (already logged warning during counting)
            if (!function || !id || !cJSON_IsString(id)) {
                continue;
            }

            cJSON *name = cJSON_GetObjectItem(function, "name");
            cJSON *arguments = cJSON_GetObjectItem(function, "arguments");

            msg->contents[idx].type = INTERNAL_TOOL_CALL;
            msg->contents[idx].tool_id = strdup(id->valuestring);
            if (!msg->contents[idx].tool_id) {
                LOG_ERROR("Failed to duplicate tool use ID");
                // Cleanup previously allocated content
                for (int j = 0; j < idx; j++) {
                    free(msg->contents[j].text);
                    free(msg->contents[j].tool_id);
                    free(msg->contents[j].tool_name);
                }
                free(msg->contents);
                msg->contents = NULL;
                state->count--;
                conversation_state_unlock(state);
                return;
            }
            msg->contents[idx].tool_name = strdup(name->valuestring);
            if (!msg->contents[idx].tool_name) {
                LOG_ERROR("Failed to duplicate tool name");
                free(msg->contents[idx].tool_id);
                // Cleanup previously allocated content
                for (int j = 0; j < idx; j++) {
                    free(msg->contents[j].text);
                    free(msg->contents[j].tool_id);
                    free(msg->contents[j].tool_name);
                }
                free(msg->contents);
                msg->contents = NULL;
                state->count--;
                conversation_state_unlock(state);
                return;
            }

            // Parse arguments string as JSON
            if (arguments && cJSON_IsString(arguments)) {
                msg->contents[idx].tool_params = cJSON_Parse(arguments->valuestring);
                if (!msg->contents[idx].tool_params) {
                    LOG_WARN("Failed to parse tool arguments, using empty object");
                    msg->contents[idx].tool_params = cJSON_CreateObject();
                }
            } else {
                msg->contents[idx].tool_params = cJSON_CreateObject();
            }
            idx++;
        }
    }

    conversation_state_unlock(state);
}

// Helper: Free an array of InternalContent and its internal allocations
static void free_internal_contents(InternalContent *results, int count) {
    if (!results) return;
    for (int i = 0; i < count; i++) {
        InternalContent *cb = &results[i];
        free(cb->text);
        free(cb->tool_id);
        free(cb->tool_name);
        if (cb->tool_params) cJSON_Delete(cb->tool_params);
        if (cb->tool_output) cJSON_Delete(cb->tool_output);
    }
    free(results);
}

// Helper: Check if TodoWrite was executed in the results array
static int check_todo_write_executed(InternalContent *results, int count) {
    if (!results) return 0;
    for (int i = 0; i < count; i++) {
        if (results[i].tool_name && strcmp(results[i].tool_name, "TodoWrite") == 0) {
            return 1;
        }
    }
    return 0;
}

static void add_tool_results(ConversationState *state, InternalContent *results, int count) {
    if (conversation_state_lock(state) != 0) {
        free_internal_contents(results, count);
        return;
    }

    if (state->count >= MAX_MESSAGES) {
        LOG_ERROR("Maximum message count reached");
        // Free results since they won't be added to state
        free_internal_contents(results, count);
        conversation_state_unlock(state);
        return;
    }

    InternalMessage *msg = &state->messages[state->count++];
    msg->role = MSG_USER;
    msg->contents = results;
    msg->content_count = count;

    conversation_state_unlock(state);
}

// ============================================================================
// Interactive Mode - Simple Terminal I/O
// ============================================================================

void clear_conversation(ConversationState *state) {
    if (conversation_state_lock(state) != 0) {
        return;
    }

    // Keep the system message (first message)
    int system_msg_count = 0;

    if (state->count > 0 && state->messages[0].role == MSG_SYSTEM) {
        // System message remains intact
        system_msg_count = 1;
    }

    // Free all other message content
    for (int i = system_msg_count; i < state->count; i++) {
        for (int j = 0; j < state->messages[i].content_count; j++) {
            InternalContent *cb = &state->messages[i].contents[j];
            free(cb->text);
            free(cb->tool_id);
            free(cb->tool_name);
            if (cb->tool_params) cJSON_Delete(cb->tool_params);
            if (cb->tool_output) cJSON_Delete(cb->tool_output);
        }
        free(state->messages[i].contents);
    }

    // Reset message count (keeping system message)
    state->count = system_msg_count;

    // Clear todo list
    if (state->todo_list) {
        todo_free(state->todo_list);
        todo_init(state->todo_list);
        LOG_DEBUG("Todo list cleared and reinitialized");
    }

    conversation_state_unlock(state);
}

// Free all messages and their contents (including system message). Use at program shutdown.
void conversation_free(ConversationState *state) {
    if (conversation_state_lock(state) != 0) {
        return;
    }

    // Free all messages
    for (int i = 0; i < state->count; i++) {
        for (int j = 0; j < state->messages[i].content_count; j++) {
            InternalContent *cb = &state->messages[i].contents[j];
            free(cb->text);
            free(cb->tool_id);
            free(cb->tool_name);
            if (cb->tool_params) cJSON_Delete(cb->tool_params);
            if (cb->tool_output) cJSON_Delete(cb->tool_output);
        }
        free(state->messages[i].contents);
    }
    state->count = 0;

    // Note: todo_list is freed separately in main cleanup
    // Do not call todo_free() here to avoid double-free

    conversation_state_unlock(state);
}

static void process_response(ConversationState *state,
                             ApiResponse *response,
                             TUIState *tui,
                             TUIMessageQueue *queue,
                             AIWorkerContext *worker_ctx) {
    // Time the entire response processing
    struct timespec proc_start, proc_end;
    clock_gettime(CLOCK_MONOTONIC, &proc_start);

    // Display assistant's text content if present
    if (response->message.text && response->message.text[0] != '\0') {
        // Skip whitespace-only content
        const char *p = response->message.text;
        while (*p && isspace((unsigned char)*p)) p++;

        if (*p != '\0') {  // Has non-whitespace content
            ui_append_line(tui, queue, "[Assistant]", p, COLOR_PAIR_ASSISTANT);
        }
    }

    // Add to conversation history (using raw response for now)
    // Extract message from raw_response for backward compatibility
    cJSON *choices = cJSON_GetObjectItem(response->raw_response, "choices");
    if (choices && cJSON_IsArray(choices) && cJSON_GetArraySize(choices) > 0) {
        cJSON *choice = cJSON_GetArrayItem(choices, 0);
        cJSON *message = cJSON_GetObjectItem(choice, "message");
        if (message) {
            add_assistant_message_openai(state, message);
        }
    }

    // Process tool calls from vendor-agnostic structure
    int tool_count = response->tool_count;
    ToolCall *tool_calls_array = response->tools;

    if (tool_count > 0) {

        LOG_INFO("Processing %d tool call(s)", tool_count);

        struct timespec tool_start, tool_end;
        clock_gettime(CLOCK_MONOTONIC, &tool_start);

        InternalContent *results = calloc((size_t)tool_count, sizeof(InternalContent));
        if (!results) {
            ui_show_error(tui, queue, "Failed to allocate tool result buffer");
            return;
        }

        int valid_tool_calls = 0;
        for (int i = 0; i < tool_count; i++) {
            ToolCall *tool = &tool_calls_array[i];
            if (tool->name && tool->id) {
                valid_tool_calls++;
            }
        }

        pthread_t *threads = NULL;
        ToolThreadArg *args = NULL;
        if (valid_tool_calls > 0) {
            threads = calloc((size_t)valid_tool_calls, sizeof(pthread_t));
            args = calloc((size_t)valid_tool_calls, sizeof(ToolThreadArg));
            if (!threads || !args) {
                ui_show_error(tui, queue, "Failed to allocate tool thread structures");
                free(threads);
                free(args);
                free_internal_contents(results, tool_count);
                return;
            }
        }

        ToolCallbackContext callback_ctx = {
            .tui = tui,
            .queue = queue,
            .spinner = NULL,
            .worker_ctx = worker_ctx
        };

        Spinner *tool_spinner = NULL;
        if (!tui && !queue) {
            char spinner_msg[128];
            snprintf(spinner_msg, sizeof(spinner_msg), "Running %d tool%s...",
                     valid_tool_calls, valid_tool_calls == 1 ? "" : "s");
            tool_spinner = spinner_start(spinner_msg, SPINNER_YELLOW);
        } else {
            char status_msg[128];
            snprintf(status_msg, sizeof(status_msg), "Running %d tool%s...",
                     valid_tool_calls, valid_tool_calls == 1 ? "" : "s");
            ui_set_status(tui, queue, status_msg);
        }
        callback_ctx.spinner = tool_spinner;

        ToolExecutionTracker tracker;
        int tracker_initialized = 0;
        if (valid_tool_calls > 0) {
            if (tool_tracker_init(&tracker, valid_tool_calls, tool_progress_callback, &callback_ctx) != 0) {
                ui_show_error(tui, queue, "Failed to initialize tool tracker");
                if (tool_spinner) {
                    spinner_stop(tool_spinner, "Tool execution failed to start", 0);
                }
                free(threads);
                free(args);
                free_internal_contents(results, tool_count);
                return;
            }
            tracker_initialized = 1;
        }

        int started_threads = 0;
        int interrupted = 0;  // Track if user requested interruption during scheduling/waiting

        for (int i = 0; i < tool_count; i++) {
            // Check for interrupt before starting each tool
            if (state->interrupt_requested) {
                LOG_INFO("Tool execution interrupted by user request (before starting remaining tools)");
                ui_show_error(tui, queue, "Tool execution interrupted by user");
                interrupted = 1;

                // For any tools not yet started, emit a cancelled tool_result so the
                // conversation remains consistent (every tool_call gets a tool_result)
                for (int k = i; k < tool_count; k++) {
                    ToolCall *tcancel = &tool_calls_array[k];
                    InternalContent *slot = &results[k];
                    slot->type = INTERNAL_TOOL_RESPONSE;
                    slot->tool_id = tcancel->id ? strdup(tcancel->id) : strdup("unknown");
                    slot->tool_name = tcancel->name ? strdup(tcancel->name) : strdup("tool");
                    cJSON *err = cJSON_CreateObject();
                    cJSON_AddStringToObject(err, "error", "Tool execution cancelled before start");
                    slot->tool_output = err;
                    slot->is_error = 1;
                }
                break;  // Stop launching new tools
            }

            ToolCall *tool = &tool_calls_array[i];
            InternalContent *result_slot = &results[i];
            result_slot->type = INTERNAL_TOOL_RESPONSE;

            if (!tool->name || !tool->id) {
                LOG_ERROR("Tool call missing name or id (provider validation failed)");
                result_slot->tool_id = tool->id ? strdup(tool->id) : strdup("unknown");
                result_slot->tool_name = tool->name ? strdup(tool->name) : strdup("tool");
                cJSON *error = cJSON_CreateObject();
                cJSON_AddStringToObject(error, "error", "Tool call missing name or id");
                result_slot->tool_output = error;
                result_slot->is_error = 1;
                continue;
            }

            cJSON *input = tool->parameters
                ? cJSON_Duplicate(tool->parameters, /*recurse*/1)
                : cJSON_CreateObject();

            char *tool_details = get_tool_details(tool->name, input);
            char prefix_with_tool[128];
            snprintf(prefix_with_tool, sizeof(prefix_with_tool), "[%s]", tool->name);
            ui_append_line(tui, queue, prefix_with_tool, tool_details, COLOR_PAIR_TOOL);

            if (!tracker_initialized) {
                cJSON *error = cJSON_CreateObject();
                cJSON_AddStringToObject(error, "error", "Internal error initializing tool tracker");
                result_slot->tool_id = strdup(tool->id);
                result_slot->tool_name = strdup(tool->name);
                result_slot->tool_output = error;
                result_slot->is_error = 1;
                cJSON_Delete(input);
                continue;
            }

            ToolThreadArg *current = &args[started_threads];
            current->tool_use_id = strdup(tool->id);
            current->tool_name = tool->name;
            current->input = input;
            current->state = state;
            current->result_block = result_slot;
            current->tracker = &tracker;
            current->notified = 0;
            current->queue = queue;

            int rc = pthread_create(&threads[started_threads], NULL, tool_thread_func, current);
            if (rc != 0) {
                LOG_ERROR("Failed to create tool thread for %s (rc=%d)", tool->name, rc);

                // CRITICAL FIX: Cancel already-started threads on failure
                // This prevents zombie threads if we fail mid-creation
                for (int cancel_idx = 0; cancel_idx < started_threads; cancel_idx++) {
                    pthread_cancel(threads[cancel_idx]);
                }
                // Threads will be joined later in the cleanup path

                cJSON_Delete(input);
                current->input = NULL;

                result_slot->tool_id = current->tool_use_id;
                result_slot->tool_name = strdup(tool->name);
                cJSON *error = cJSON_CreateObject();
                cJSON_AddStringToObject(error, "error", "Failed to start tool thread");
                result_slot->tool_output = error;
                result_slot->is_error = 1;
                tool_tracker_notify_completion(current);
                current->tool_use_id = NULL;
                continue;
            }

            started_threads++;
        }

        if (tracker_initialized && started_threads > 0) {
            while (1) {
                // Check for interrupt request
                if (state->interrupt_requested) {
                    LOG_INFO("Tool execution interrupted by user request");
                    interrupted = 1;

                    // CRITICAL FIX: Actually cancel the threads, not just the tracker
                    // Setting tracker.cancelled alone doesn't stop running threads
                    pthread_mutex_lock(&tracker.mutex);
                    tracker.cancelled = 1;
                    pthread_cond_broadcast(&tracker.cond);
                    pthread_mutex_unlock(&tracker.mutex);

                    // Cancel all running threads - this triggers cleanup handlers
                    for (int t = 0; t < started_threads; t++) {
                        pthread_cancel(threads[t]);
                    }
                    break;
                }

                pthread_mutex_lock(&tracker.mutex);
                if (tracker.cancelled || tracker.completed >= tracker.total) {
                    pthread_mutex_unlock(&tracker.mutex);
                    break;
                }

                struct timespec deadline;
                clock_gettime(CLOCK_REALTIME, &deadline);
                deadline.tv_nsec += 100000000L;
                if (deadline.tv_nsec >= 1000000000L) {
                    deadline.tv_sec += 1;
                    deadline.tv_nsec -= 1000000000L;
                }

                // Wait for condition variable with timeout
                (void)pthread_cond_timedwait(&tracker.cond, &tracker.mutex, &deadline);
                if (tracker.cancelled || tracker.completed >= tracker.total) {
                    pthread_mutex_unlock(&tracker.mutex);
                    break;
                }
                pthread_mutex_unlock(&tracker.mutex);

                // Interactive interrupt handling (Ctrl+C) is done by the TUI event loop
                // Non-TUI mode doesn't have interactive interrupt support here
            }
        }

        for (int t = 0; t < started_threads; t++) {
            pthread_join(threads[t], NULL);
        }

        clock_gettime(CLOCK_MONOTONIC, &tool_end);
        long tool_exec_ms = (tool_end.tv_sec - tool_start.tv_sec) * 1000 +
                            (tool_end.tv_nsec - tool_start.tv_nsec) / 1000000;
        LOG_INFO("All %d tool(s) processed in %ld ms", started_threads, tool_exec_ms);

        if (tracker_initialized) {
            tool_tracker_destroy(&tracker);
        }

        int has_error = 0;
        for (int i = 0; i < tool_count; i++) {
            if (results[i].is_error) {
                has_error = 1;

                cJSON *error_obj = results[i].tool_output
                    ? cJSON_GetObjectItem(results[i].tool_output, "error")
                    : NULL;
                const char *error_msg = (error_obj && cJSON_IsString(error_obj))
                    ? error_obj->valuestring
                    : "Unknown error";
                const char *tool_name = results[i].tool_name ? results[i].tool_name : "tool";

                char error_display[512];
                snprintf(error_display, sizeof(error_display), "%s failed: %s", tool_name, error_msg);
                ui_show_error(tui, queue, error_display);
            }
        }

        // If interrupted at any point, ensure UI reflects it but continue to add
        // tool_result messages so the conversation stays consistent.
        if (interrupted) {
            if (!tui && !queue) {
                if (tool_spinner) {
                    spinner_stop(tool_spinner, "Interrupted by user (Ctrl+C) - tools terminated", 0);
                }
            } else {
                ui_set_status(tui, queue, "Interrupted by user (Ctrl+C) - tools terminated");
            }
        }

        if (!tui && !queue) {
            if (tool_spinner) {
                if (has_error) {
                    spinner_stop(tool_spinner, "Tool execution completed with errors", 0);
                } else {
                    spinner_stop(tool_spinner, "Tool execution completed successfully", 1);
                }
            }
        } else {
            if (has_error) {
                ui_set_status(tui, queue, "Tool execution completed with errors");
            } else {
                ui_set_status(tui, queue, "");
            }
        }

        free(threads);
        free(args);

        // Extract TodoWrite information BEFORE transferring ownership to add_tool_results
        int todo_write_executed = check_todo_write_executed(results, tool_count);

        // Record tool results even in the interrupt path so that every tool_call
        // has a corresponding tool_result. This prevents 400s due to missing results.
        add_tool_results(state, results, tool_count);

        if (todo_write_executed && state->todo_list && state->todo_list->count > 0) {
            // For TUI without queue, use colored rendering
            if (tui && !queue) {
                tui_render_todo_list(tui, state->todo_list);
            } else {
                // For queue or non-TUI, use plain text rendering
                char *todo_text = queue ? todo_render_to_string_plain(state->todo_list)
                                        : todo_render_to_string(state->todo_list);
                if (todo_text) {
                    ui_append_line(tui, queue, "[Assistant]", todo_text, COLOR_PAIR_ASSISTANT);
                    free(todo_text);
                }
            }
        }

        ApiResponse *next_response = NULL;
        if (!interrupted) {
            Spinner *followup_spinner = NULL;
            if (!tui && !queue) {
                // Use the same color as other status messages to reduce color variance
                followup_spinner = spinner_start("Processing tool results...", SPINNER_YELLOW);
            } else {
                ui_set_status(tui, queue, "Processing tool results...");
            }
            next_response = call_api(state);
            if (!tui && !queue) {
                spinner_stop(followup_spinner, NULL, 1);
            } else {
                ui_set_status(tui, queue, "");
            }
        }

        if (next_response) {
            process_response(state, next_response, tui, queue, worker_ctx);
            api_response_free(next_response);
        } else if (!interrupted) {
            const char *error_msg = "API call failed after executing tools. Check logs for details.";
            ui_show_error(tui, queue, error_msg);
            LOG_ERROR("API call returned NULL after tool execution");
        }

        clock_gettime(CLOCK_MONOTONIC, &proc_end);
        long proc_ms = (proc_end.tv_sec - proc_start.tv_sec) * 1000 +
                       (proc_end.tv_nsec - proc_start.tv_nsec) / 1000000;
        LOG_INFO("Response processing completed in %ld ms (tools: %ld ms, recursion included)",
                 proc_ms, tool_exec_ms);
        return;
    }

    // No tools - just log completion time
    clock_gettime(CLOCK_MONOTONIC, &proc_end);
    long proc_ms = (proc_end.tv_sec - proc_start.tv_sec) * 1000 +
                   (proc_end.tv_nsec - proc_start.tv_nsec) / 1000000;
    LOG_INFO("Response processing completed in %ld ms (no tools)", proc_ms);
}

static void ai_worker_handle_instruction(AIWorkerContext *ctx, const AIInstruction *instruction) {
    if (!ctx || !instruction) {
        return;
    }

    ui_set_status(NULL, ctx->tui_queue, "Waiting for API response...");

    ApiResponse *response = call_api(ctx->state);

    ui_set_status(NULL, ctx->tui_queue, "");

    if (!response) {
        ui_show_error(NULL, ctx->tui_queue, "Failed to get response from API");
        return;
    }

    cJSON *error = cJSON_GetObjectItem(response->raw_response, "error");
    if (error) {
        cJSON *error_message = cJSON_GetObjectItem(error, "message");
        const char *error_msg = error_message ? error_message->valuestring : "Unknown error";
        ui_show_error(NULL, ctx->tui_queue, error_msg);
        api_response_free(response);
        return;
    }

    process_response(ctx->state, response, NULL, ctx->tui_queue, ctx);
    api_response_free(response);
}

// ============================================================================
// Advanced Input Handler (readline-like)
// ============================================================================













typedef struct {
    ConversationState *state;
    TUIState *tui;
    AIWorkerContext *worker;
    AIInstructionQueue *instruction_queue;
    TUIMessageQueue *tui_queue;
    int instruction_queue_capacity;
    int exit_confirmation_pending;  // Track if user needs to confirm exit
} InteractiveContext;

// Interrupt callback invoked by the TUI event loop when the user presses Ctrl+C in INSERT mode
static int interrupt_callback(void *user_data) {
    InteractiveContext *ctx = (InteractiveContext *)user_data;
    if (!ctx || !ctx->state) {
        return 0;
    }

    ConversationState *state = ctx->state;
    TUIMessageQueue *queue = ctx->tui_queue;
    AIInstructionQueue *instr_queue = ctx->instruction_queue;

    // Check if there's work in progress
    int queue_depth = instr_queue ? ai_queue_depth(instr_queue) : 0;
    int work_in_progress = (queue_depth > 0) || state->interrupt_requested;

    if (work_in_progress) {
        // There's an API call or tool execution in progress - interrupt it
        LOG_INFO("User requested interrupt (Ctrl+C pressed) - canceling ongoing operations");
        state->interrupt_requested = 1;
        ui_set_status(NULL, queue, "Interrupt requested - canceling operations...");
        // Clear any pending exit confirmation since we're interrupting work
        ctx->exit_confirmation_pending = 0;
        return 0;  // Continue running (don't exit)
    } else {
        // Nothing is running - prompt for exit confirmation
        if (ctx->exit_confirmation_pending) {
            // User pressed Ctrl+C twice - exit confirmed
            LOG_INFO("User confirmed exit (Ctrl+C pressed twice)");
            ui_set_status(NULL, queue, "Exiting...");
            return 1;  // Exit the event loop
        } else {
            // First Ctrl+C - ask for confirmation
            LOG_INFO("User pressed Ctrl+C with no work in progress - requesting confirmation");
            ctx->exit_confirmation_pending = 1;
            ui_set_status(NULL, queue, "Press Ctrl+C again to exit, or continue typing to cancel");
            return 0;  // Continue running
        }
    }
}

// Keypress callback invoked on any keypress (before processing)
// Used to reset exit confirmation state when user starts typing
static void keypress_callback(void *user_data) {
    InteractiveContext *ctx = (InteractiveContext *)user_data;
    if (ctx && ctx->exit_confirmation_pending) {
        // User typed something - cancel exit confirmation
        ctx->exit_confirmation_pending = 0;
        // Clear the status message (it will be updated by other events)
        if (ctx->tui_queue) {
            ui_set_status(NULL, ctx->tui_queue, "");
        }
    }
}

// Submit callback invoked by the TUI event loop when the user presses Enter
static int submit_input_callback(const char *input, void *user_data) {
    InteractiveContext *ctx = (InteractiveContext *)user_data;
    if (!ctx || !ctx->state || !ctx->tui || !input) {
        return 0;
    }

    if (input[0] == '\0') {
        return 0;
    }

    TUIState *tui = ctx->tui;
    ConversationState *state = ctx->state;
    AIWorkerContext *worker = ctx->worker;
    TUIMessageQueue *queue = ctx->tui_queue;

    // Reset interrupt flag and exit confirmation when new input is submitted
    state->interrupt_requested = 0;
    ctx->exit_confirmation_pending = 0;

    char *input_copy = strdup(input);
    if (!input_copy) {
        ui_show_error(tui, queue, "Memory allocation failed");
        return 0;
    }

    if (input_copy[0] == '/') {
        ui_append_line(tui, queue, "[User]", input_copy, COLOR_PAIR_USER);

        // Remember message count before command execution
        int msg_count_before = state->count;

        // Use the command system from commands.c
        int cmd_result = commands_execute(state, input_copy);

        // Check if it's an exit command
        if (cmd_result == -2) {
            free(input_copy);
            return 1;  // Exit the program
        }

        // For /clear, also clear the TUI
        if (strncmp(input_copy, "/clear", 6) == 0) {
            tui_clear_conversation(tui);
        }

        // For /add-dir, rebuild system prompt
        if (strncmp(input_copy, "/add-dir ", 9) == 0 && cmd_result == 0) {
            char *new_system_prompt = build_system_prompt(state);
            if (new_system_prompt) {
                if (state->count > 0 && state->messages[0].role == MSG_SYSTEM) {
                    free(state->messages[0].contents[0].text);
                    state->messages[0].contents[0].text = strdup(new_system_prompt);
                    if (!state->messages[0].contents[0].text) {
                        ui_show_error(tui, queue, "Memory allocation failed");
                    }
                }
                free(new_system_prompt);
            } else {
                ui_show_error(tui, queue, "Failed to rebuild system prompt");
            }
        }

        // Check if command added new messages (e.g., /voice adds transcription)
        if (cmd_result == 0 && state->count > msg_count_before) {
            // Display any new user messages that were added
            for (int i = msg_count_before; i < state->count; i++) {
                if (state->messages[i].role == MSG_USER) {
                    // Get the text from the first text content
                    for (int j = 0; j < state->messages[i].content_count; j++) {
                        // Compare against InternalContentType to avoid enum mismatch
                        if (state->messages[i].contents[j].type == INTERNAL_TEXT) {
                            ui_append_line(tui, queue, "[Transcription]",
                                         state->messages[i].contents[j].text,
                                         COLOR_PAIR_USER);
                            break;
                        }
                    }
                }
            }
        }

        free(input_copy);
        return 0;
    }

    ui_append_line(tui, queue, "[User]", input_copy, COLOR_PAIR_USER);
    add_user_message(state, input_copy);

    if (worker) {
        if (ai_worker_submit(worker, input_copy) != 0) {
            ui_show_error(tui, queue, "Failed to queue instruction for processing");
        } else {
            if (ctx->instruction_queue) {
                int depth = ai_queue_depth(ctx->instruction_queue);
                if (depth > 0) {
                    char status[128];
                    if (ctx->instruction_queue_capacity > 0) {
                        snprintf(status, sizeof(status),
                                 "Instruction queued (%d/%d pending)",
                                 depth,
                                 ctx->instruction_queue_capacity);
                    } else {
                        snprintf(status, sizeof(status),
                                 "Instruction queued (%d pending)", depth);
                    }
                    ui_set_status(tui, queue, status);
                } else {
                    ui_set_status(tui, queue, "Instruction submitted (processing...)");
                }
            } else {
                ui_set_status(tui, queue, "Instruction queued for processing...");
            }
        }
    } else {
        ui_set_status(tui, queue, "Waiting for API response...");
        ApiResponse *response = call_api(state);
        ui_set_status(tui, queue, "");

        if (!response) {
            ui_show_error(tui, queue, "Failed to get response from API");
            free(input_copy);
            return 0;
        }

        cJSON *error = cJSON_GetObjectItem(response->raw_response, "error");
        if (error) {
            cJSON *error_message = cJSON_GetObjectItem(error, "message");
            const char *error_msg = error_message ? error_message->valuestring : "Unknown error";
            ui_show_error(tui, queue, error_msg);
            api_response_free(response);
            free(input_copy);
            return 0;
        }

        process_response(state, response, tui, queue, NULL);
        api_response_free(response);
    }

    free(input_copy);
    return 0;
}

// Advanced input handler with readline-like keybindings, driven by non-blocking event loop
static void interactive_mode(ConversationState *state) {
    const char *prompt = ">";

    // Initialize TUI
    TUIState tui = {0};
    if (tui_init(&tui) != 0) {
        LOG_ERROR("Failed to initialize TUI");
        return;
    }

    // Initialize command system
    commands_init();

    // Build initial status line
    char status_msg[256];
    snprintf(status_msg, sizeof(status_msg), "Commands: /help for list | Ctrl+D to exit");
    tui_update_status(&tui, status_msg);

    // Display startup banner with mascot in the TUI
    tui_show_startup_banner(&tui, VERSION, state->model, state->working_dir);

    const size_t TUI_QUEUE_CAPACITY = 256;
    const size_t AI_QUEUE_CAPACITY = 16;
    TUIMessageQueue tui_queue;
    AIInstructionQueue instruction_queue;
    AIWorkerContext worker_ctx = {0};
    int tui_queue_initialized = 0;
    int instruction_queue_initialized = 0;
    int worker_started = 0;
    int async_enabled = 1;

    if (tui_msg_queue_init(&tui_queue, TUI_QUEUE_CAPACITY) != 0) {
        ui_show_error(&tui, NULL, "Failed to initialize TUI message queue; running in synchronous mode.");
        async_enabled = 0;
    } else {
        tui_queue_initialized = 1;
    }

    if (async_enabled) {
        if (ai_queue_init(&instruction_queue, AI_QUEUE_CAPACITY) != 0) {
            ui_show_error(&tui, NULL, "Failed to initialize instruction queue; running in synchronous mode.");
            async_enabled = 0;
        } else {
            instruction_queue_initialized = 1;
        }
    }

    if (async_enabled) {
        if (ai_worker_start(&worker_ctx, state, &instruction_queue, &tui_queue, ai_worker_handle_instruction) != 0) {
            ui_show_error(&tui, NULL, "Failed to start AI worker thread; running in synchronous mode.");
            async_enabled = 0;
        } else {
            worker_started = 1;
        }
    }

    if (!async_enabled) {
        if (worker_started) {
            ai_worker_stop(&worker_ctx);
            worker_started = 0;
        }
        if (instruction_queue_initialized) {
            ai_queue_free(&instruction_queue);
            instruction_queue_initialized = 0;
        }
        if (tui_queue_initialized) {
            tui_msg_queue_shutdown(&tui_queue);
            tui_msg_queue_free(&tui_queue);
            tui_queue_initialized = 0;
        }
    }

    InteractiveContext ctx = {
        .state = state,
        .tui = &tui,
        .worker = worker_started ? &worker_ctx : NULL,
        .instruction_queue = instruction_queue_initialized ? &instruction_queue : NULL,
        .tui_queue = tui_queue_initialized ? &tui_queue : NULL,
        .instruction_queue_capacity = instruction_queue_initialized ? (int)AI_QUEUE_CAPACITY : 0,
        .exit_confirmation_pending = 0,
    };

    void *event_loop_queue = tui_queue_initialized ? (void *)&tui_queue : NULL;
    tui_event_loop(&tui, prompt, submit_input_callback, interrupt_callback, keypress_callback, &ctx, event_loop_queue);

    if (worker_started) {
        ai_worker_stop(&worker_ctx);
    }
    if (tui_queue_initialized) {
        tui_drain_message_queue(&tui, prompt, &tui_queue);
    }
    if (instruction_queue_initialized) {
        ai_queue_free(&instruction_queue);
    }
    if (tui_queue_initialized) {
        tui_msg_queue_shutdown(&tui_queue);
        tui_msg_queue_free(&tui_queue);
    }

    // Cleanup TUI
    tui_cleanup(&tui);
    printf("Goodbye!\n");
}

// ============================================================================
// Session ID Generation
// ============================================================================

// Generate a unique session ID using timestamp and random data
// Helper function to get integer value from environment variable with default
static int get_env_int_retry(const char *name, int default_value) {
    const char *value = getenv(name);
    if (!value || value[0] == '\0') {
        return default_value;
    }

    char *endptr;
    long result = strtol(value, &endptr, 10);
    if (*endptr != '\0' || result < 0 || result > INT_MAX) {
        LOG_WARN("Invalid value for %s: '%s', using default %d", name, value, default_value);
        return default_value;
    }

    return (int)result;
}

// Format: sess_<timestamp>_<random>
// Returns: Newly allocated string (caller must free)
static char* generate_session_id(void) {
    char *session_id = malloc(64);
    if (!session_id) {
        return NULL;
    }

    // Seed random with current time + process ID for uniqueness
    struct timespec ts;
    clock_gettime(CLOCK_REALTIME, &ts);
    srand((unsigned int)(ts.tv_sec ^ ts.tv_nsec ^ getpid()));

    // Generate session ID: sess_<unix_timestamp>_<random_hex>
    unsigned int random_part = (unsigned int)rand();
    snprintf(session_id, 64, "sess_%ld_%08x", ts.tv_sec, random_part);

    return session_id;
}

// ============================================================================
// Main Entry Point
#ifndef TEST_BUILD
// ============================================================================

int main(int argc, char *argv[]) {
    // Handle version flag first (no API key needed)
    if (argc == 2 && strcmp(argv[1], "--version") == 0) {
        printf("Claude C version %s\n", CLAUDE_C_VERSION_FULL);
        return 0;
    }

    // Handle help flag first (no API key needed)
    if (argc == 2 && (strcmp(argv[1], "-h") == 0 || strcmp(argv[1], "--help") == 0)) {
        printf("Claude Code - Pure C Implementation (OpenAI Compatible)\n");
        printf("Version: %s\n\n", CLAUDE_C_VERSION_FULL);
        printf("Usage:\n");
        printf("  %s               Start interactive mode\n", argv[0]);
        printf("  %s -h, --help    Show this help message\n", argv[0]);
        printf("  %s --version     Show version information\n\n", argv[0]);
        printf("Environment Variables:\n");
        printf("  API Configuration:\n");
        printf("    OPENAI_API_KEY       Required: Your OpenAI API key (not needed for Bedrock)\n");
        printf("    OPENAI_API_BASE      Optional: API base URL (default: %s)\n", API_BASE_URL);
        printf("    OPENAI_MODEL         Optional: Model name (default: %s)\n", DEFAULT_MODEL);
        printf("    ANTHROPIC_MODEL      Alternative: Model name (fallback if OPENAI_MODEL not set)\n");
        printf("    DISABLE_PROMPT_CACHING  Optional: Set to 1 to disable prompt caching\n\n");
        printf("  AWS Bedrock Configuration:\n");
        printf("    CLAUDE_CODE_USE_BEDROCK  Set to 1 to use AWS Bedrock instead of OpenAI\n");
        printf("    ANTHROPIC_MODEL         Required for Bedrock: Claude model ID\n");
        printf("                            Examples: anthropic.claude-3-sonnet-20240229-v1:0\n");
        printf("                                      us.anthropic.claude-sonnet-4-5-20250929-v1:0\n");
        printf("    AWS credentials        Required: Configure via AWS CLI or environment\n\n");
        printf("  Logging and Persistence:\n");
        printf("    CLAUDE_C_LOG_PATH    Optional: Full path to log file\n");
        printf("    CLAUDE_C_LOG_DIR     Optional: Directory for logs (uses claude.log filename)\n");
        printf("    CLAUDE_LOG_LEVEL     Optional: Log level (DEBUG, INFO, WARN, ERROR)\n");
        printf("    CLAUDE_C_DB_PATH     Optional: Path to SQLite database for API history\n");
        printf("                         Default: ~/.local/share/claude-c/api_calls.db\n");
        printf("    CLAUDE_C_MAX_RETRY_DURATION_MS  Optional: Maximum retry duration in milliseconds\n");
        printf("                                     Default: 600000 (10 minutes)\n\n");
        printf("  UI Customization:\n");
        printf("    CLAUDE_C_THEME       Optional: Path to Kitty theme file\n\n");

        printf("Interactive Tips:\n");
        printf("  Esc/Ctrl+[ to enter Normal mode (vim-style), 'i' to insert\n");
        printf("  Scroll with j/k (line), Ctrl+D/U (half page), gg/G (top/bottom)\n");
        printf("  Or use PageUp/PageDown or Arrow keys to scroll\n");
        printf("  Type /help for commands (e.g., /clear, /exit, /add-dir, /voice)\n");
        printf("  Press Ctrl+C to cancel a running API/tool action\n\n");
        return 0;
    }

    // Check that no extra arguments were provided
    if (argc > 1) {
        LOG_ERROR("Unexpected arguments provided");
        printf("Try '%s --help' for usage information.\n", argv[0]);
        return 1;
    }

#ifndef TEST_BUILD
    // Check if Bedrock mode is enabled
    int use_bedrock = bedrock_is_enabled();
#else
    int use_bedrock = 0;
#endif

    const char *api_key = NULL;
    const char *api_base = NULL;
    const char *model = NULL;

    if (use_bedrock) {
        // Bedrock mode: API key not required, credentials loaded separately
        // Get model from ANTHROPIC_MODEL environment variable
        model = getenv("ANTHROPIC_MODEL");
        if (!model) {
            LOG_ERROR("ANTHROPIC_MODEL environment variable required when using AWS Bedrock");
            fprintf(stderr, "Error: ANTHROPIC_MODEL environment variable not set\n");
            fprintf(stderr, "Example: export ANTHROPIC_MODEL=us.anthropic.claude-sonnet-4-5-20250929-v1:0\n");
            return 1;
        }
        // API key and base URL will be handled by Bedrock module
        api_key = "bedrock";  // Placeholder
        api_base = "bedrock"; // Will be overridden by Bedrock endpoint
        LOG_INFO("Bedrock mode enabled, using model: %s", model);
    } else {
        // Standard mode: check for API key
        api_key = getenv("OPENAI_API_KEY");
        if (!api_key) {
            LOG_ERROR("OPENAI_API_KEY environment variable not set");
            fprintf(stderr, "Error: OPENAI_API_KEY environment variable not set\n");
            fprintf(stderr, "\nTo use AWS Bedrock instead, set:\n");
            fprintf(stderr, "  export CLAUDE_CODE_USE_BEDROCK=true\n");
            fprintf(stderr, "  export ANTHROPIC_MODEL=us.anthropic.claude-sonnet-4-5-20250929-v1:0\n");
            fprintf(stderr, "  export AWS_REGION=us-west-2\n");
            fprintf(stderr, "  export AWS_PROFILE=your-profile\n");
            return 1;
        }

        // Get optional API base and model from environment
        api_base = getenv("OPENAI_API_BASE");
        if (!api_base) {
            api_base = API_BASE_URL;
        }

        model = getenv("OPENAI_MODEL");
        if (!model) {
            model = getenv("ANTHROPIC_MODEL");  // Try ANTHROPIC_MODEL as fallback
            if (!model) {
                model = DEFAULT_MODEL;
            }
        }
    }

    // Initialize CURL
    curl_global_init(CURL_GLOBAL_DEFAULT);

    // Initialize random number generator for retry jitter
    srand((unsigned int)time(NULL));

    // Initialize logging system
    if (log_init() != 0) {
        LOG_ERROR("Warning: Failed to initialize logging system");
    }

    // Configure log rotation: 10MB max size, keep 5 backups
    log_set_rotation(10, 5);

    // Set log level from environment or default to INFO
    const char *log_level_env = getenv("CLAUDE_LOG_LEVEL");
    if (log_level_env) {
        if (strcmp(log_level_env, "DEBUG") == 0) {
            log_set_level(LOG_LEVEL_DEBUG);
        } else if (strcmp(log_level_env, "WARN") == 0) {
            log_set_level(LOG_LEVEL_WARN);
        } else if (strcmp(log_level_env, "ERROR") == 0) {
            log_set_level(LOG_LEVEL_ERROR);
        }
    }

    LOG_INFO("Application started");
    LOG_INFO("API URL: %s", api_base);
    LOG_INFO("Model: %s", model);

    // Initialize colorscheme EARLY (before any colored output/spinners)
    const char *theme = getenv("CLAUDE_C_THEME");
    if (theme && strlen(theme) > 0) {
        // Theme can be:
        // 1. Built-in theme name (e.g., "dracula", "gruvbox-dark")
        // 2. Built-in with .conf extension (e.g., "dracula.conf")
        // 3. Absolute/relative path to external .conf file
        if (init_colorscheme(theme) != 0) {
            LOG_WARN("Failed to load colorscheme '%s', will use ANSI fallback colors", theme);
        } else {
            LOG_DEBUG("Colorscheme loaded successfully: %s", theme);
        }
    } else {
        // Try to load default built-in theme
        if (init_colorscheme("tender") != 0) {
            LOG_DEBUG("No default colorscheme found, using ANSI fallback colors");
        } else {
            LOG_DEBUG("Default colorscheme loaded: tender");
        }
    }

    // Initialize persistence layer
    PersistenceDB *persistence_db = persistence_init(NULL);  // NULL = use default path
    if (persistence_db) {
        LOG_INFO("Persistence layer initialized");
    } else {
        LOG_WARN("Failed to initialize persistence layer - API calls will not be logged");
    }

#ifndef TEST_BUILD
    // Initialize MCP (Model Context Protocol) subsystem
    if (mcp_init() == 0) {
        LOG_INFO("MCP subsystem initialized");
    } else {
        LOG_WARN("Failed to initialize MCP subsystem");
    }
#endif

    // Generate unique session ID for this conversation
    char *session_id = generate_session_id();
    if (!session_id) {
        LOG_WARN("Failed to generate session ID");
    }
    LOG_INFO("Session ID: %s", session_id ? session_id : "none");

    // Set session ID for logging
    if (session_id) {
        log_set_session_id(session_id);
    }

    // Initialize conversation state
    ConversationState state = {0};
    if (conversation_state_init(&state) != 0) {
        LOG_ERROR("Failed to initialize conversation state synchronization");
        fprintf(stderr, "Error: Unable to initialize conversation state\n");
        free(session_id);
        if (persistence_db) {
            persistence_close(persistence_db);
        }
        curl_global_cleanup();
        log_shutdown();
        return 1;
    }
    state.api_key = strdup(api_key);
    state.api_url = strdup(api_base);
    state.model = strdup(model);
    state.working_dir = getcwd(NULL, 0);
    state.session_id = session_id;
    state.persistence_db = persistence_db;
    state.max_retry_duration_ms = get_env_int_retry("CLAUDE_C_MAX_RETRY_DURATION_MS", MAX_RETRY_DURATION_MS);

    // Initialize todo list
    state.todo_list = malloc(sizeof(TodoList));
    if (state.todo_list) {
        todo_init(state.todo_list);
        LOG_DEBUG("Todo list initialized");
    } else {
        LOG_ERROR("Failed to allocate memory for todo list");
    }

#ifndef TEST_BUILD
    // Defer provider initialization to first API call to avoid blocking TUI startup.
    // state.api_url currently points at base URL from env; it will be replaced on init.
    state.provider = NULL;

    // Load MCP configuration if enabled
    if (mcp_is_enabled()) {
        LOG_DEBUG("MCP: MCP is enabled, loading configuration");
        const char *mcp_config_path = getenv("CLAUDE_MCP_CONFIG");
        LOG_DEBUG("MCP: Using config path: %s", mcp_config_path ? mcp_config_path : "(default)");
        state.mcp_config = mcp_load_config(mcp_config_path);

        if (state.mcp_config) {
            LOG_INFO("MCP: Loaded %d server(s) from config", state.mcp_config->server_count);

            // Connect to all configured servers
            for (int i = 0; i < state.mcp_config->server_count; i++) {
                MCPServer *server = state.mcp_config->servers[i];
                LOG_DEBUG("MCP: Attempting to connect to server '%s'", server->name);
                if (mcp_connect_server(server) == 0) {
                    LOG_DEBUG("MCP: Connected to server '%s', discovering tools", server->name);
                    // Discover tools from connected server
                    int tool_count = mcp_discover_tools(server);
                    if (tool_count > 0) {
                        LOG_INFO("MCP: Server '%s' provides %d tool(s)", server->name, tool_count);
                        // Log individual tool names
                        for (int j = 0; j < tool_count; j++) {
                            if (server->tools[j]) {
                                LOG_DEBUG("MCP: Server '%s' tool %d: '%s'", server->name, j, server->tools[j]);
                            }
                        }
                    } else if (tool_count == 0) {
                        LOG_DEBUG("MCP: Server '%s' provides no tools", server->name);
                    } else {
                        LOG_WARN("MCP: Failed to discover tools from server '%s'", server->name);
                    }
                } else {
                    LOG_WARN("MCP: Failed to connect to server '%s'", server->name);
                }
            }

            // Log status
            char *status = mcp_get_status(state.mcp_config);
            if (status) {
                LOG_INFO("MCP Status: %s", status);
                free(status);
            }
        } else {
            LOG_DEBUG("MCP: No servers configured or failed to load config");
        }
    } else {
        state.mcp_config = NULL;
        LOG_DEBUG("MCP: Disabled (set CLAUDE_MCP_ENABLED=1 to enable; default is enabled)");
    }
#else
    state.provider = NULL;
    state.mcp_config = NULL;
#endif

    // Check for allocation failures
    if (!state.api_key || !state.api_url || !state.model || !state.todo_list) {
        LOG_ERROR("Failed to allocate memory for conversation state");
        fprintf(stderr, "Error: Memory allocation failed\n");
        free(state.api_key);
        free(state.api_url);
        free(state.model);
        free(state.working_dir);
        if (state.todo_list) {
            free(state.todo_list);
        }
        conversation_state_destroy(&state);
        curl_global_cleanup();
        return 1;
    }

    if (!state.working_dir) {
        LOG_ERROR("Failed to get current working directory");
        free(state.api_key);
        free(state.api_url);
        free(state.model);
        conversation_state_destroy(&state);
        curl_global_cleanup();
        return 1;
    }

    LOG_INFO("API URL initialized: %s", state.api_url);

    // Build and add system prompt with environment context
    char *system_prompt = build_system_prompt(&state);
    if (system_prompt) {
        add_system_message(&state, system_prompt);

        // Debug: print system prompt if DEBUG_PROMPT environment variable is set
        if (getenv("DEBUG_PROMPT")) {
            printf("\n=== SYSTEM PROMPT (DEBUG) ===\n%s\n=== END SYSTEM PROMPT ===\n\n", system_prompt);
        }

        free(system_prompt);
        LOG_DEBUG("System prompt added with environment context");
    } else {
        LOG_WARN("Failed to build system prompt");
    }

    // Run interactive mode
    interactive_mode(&state);

    // Cleanup conversation messages
    conversation_free(&state);

    // Free additional directories
    for (int i = 0; i < state.additional_dirs_count; i++) {
        free(state.additional_dirs[i]);
    }
    free(state.additional_dirs);

    // Cleanup todo list
    if (state.todo_list) {
        todo_free(state.todo_list);
        free(state.todo_list);
        state.todo_list = NULL;
        LOG_DEBUG("Todo list cleaned up");
    }

#ifndef TEST_BUILD
    // Cleanup provider
    if (state.provider) {
        state.provider->cleanup(state.provider);
        LOG_DEBUG("Provider cleaned up");
    }

    // Cleanup MCP configuration
    if (state.mcp_config) {
        mcp_free_config(state.mcp_config);
        state.mcp_config = NULL;
        LOG_DEBUG("MCP configuration cleaned up");
    }
#endif

    free(state.api_key);
    free(state.api_url);
    free(state.model);
    free(state.working_dir);
    free(state.session_id);
    conversation_state_destroy(&state);

    // Close persistence layer
    if (state.persistence_db) {
        persistence_close(state.persistence_db);
        LOG_INFO("Persistence layer closed");
    }

#ifndef TEST_BUILD
    // Clean up MCP subsystem
    mcp_cleanup();
    LOG_INFO("MCP subsystem cleaned up");
#endif

    curl_global_cleanup();

    LOG_INFO("Application terminated");
    log_shutdown();

    return 0;
}

#endif // TEST_BUILD

#ifdef TEST_BUILD
#pragma GCC diagnostic pop
#endif<|MERGE_RESOLUTION|>--- conflicted
+++ resolved
@@ -2368,11 +2368,6 @@
                  call_result->result ? call_result->result : "MCP tool error");
         cJSON_AddStringToObject(result, "error", call_result->result ? call_result->result : "MCP tool error");
     } else {
-<<<<<<< HEAD
-        LOG_DEBUG("tool_call_mcp_tool: MCP tool call succeeded, result length: %zu",
-                 call_result->result ? strlen(call_result->result) : 0);
-        cJSON_AddStringToObject(result, "content", call_result->result ? call_result->result : "");
-=======
         LOG_DEBUG("tool_call_mcp_tool: MCP tool call succeeded, result length: %zu, blob size: %zu, mime_type: %s", 
                  call_result->result ? strlen(call_result->result) : 0,
                  call_result->blob_size,
@@ -2403,7 +2398,6 @@
             }
             cJSON_AddStringToObject(result, "content", call_result->result ? call_result->result : "");
         }
->>>>>>> 68f49cc7
     }
 
     mcp_free_tool_result(call_result);
